[package]
name = "iroh-net"
version = "0.12.0"
edition = "2021"
readme = "README.md"
description = "networking support for iroh"
license = "MIT OR Apache-2.0"
authors = ["dignifiedquire <me@dignifiedquire.com>", "n0 team"]
repository = "https://github.com/n0-computer/iroh"
keywords = ["quic", "networking", "holepunching", "p2p"]

# Sadly this also needs to be updated in .github/workflows/ci.yml
rust-version = "1.75"

[lints]
workspace = true

[dependencies]
aead = { version = "0.5.2", features = ["bytes"] }
anyhow = { version = "1" }
backoff = "0.4.0"
bytes = "1"
clap = { version = "4", features = ["derive"], optional = true }
curve25519-dalek = "4.0.0"
data-encoding = "2.3.3"
default-net = "0.20"
der = { version = "0.7", features = ["alloc", "derive"] }
derive_more = { version = "1.0.0-beta.1", features = ["debug", "display", "from", "try_into", "deref"] }
flume = "0.11"
futures = "0.3.25"
governor = "0.6.0"
hex = "0.4.3"
hickory-resolver = "0.24.0"
hostname = "0.3.1"
http = "1"
http-body-util = "0.1.0"
hyper = { version = "1", features = ["server", "client", "http1"] }
hyper-util = "0.1.1"
igd = { version = "0.12.1", features = ["aio"] }
iroh-base = { version = "0.12.0", path = "../iroh-base", features = ["key"] }
iroh-metrics = { version = "0.12.0", path = "../iroh-metrics", default-features = false }
libc = "0.2.139"
num_enum = "0.7"
once_cell = "1.18.0"
parking_lot = "0.12.1"
postcard = { version = "1", default-features = false, features = ["alloc", "use-std", "experimental-derive"] }
quinn = { version = "0.11", git = "https://github.com/quinn-rs/quinn", branch = "parallel-transmit" }
quinn-proto = { version = "0.11", git = "https://github.com/quinn-rs/quinn", branch = "parallel-transmit" }
quinn-udp = { version = "0.5", git = "https://github.com/quinn-rs/quinn", branch = "parallel-transmit" }
rand = "0.8"
rand_core = "0.6.4"
rcgen = "0.11"
regex = { version = "1.7.1", optional = true }
reqwest = { version = "0.11.19", default-features = false, features = ["rustls-tls"] }
ring = "0.17"
rustls = { version = "0.21", default-features = false, features = ["dangerous_configuration"] }
rustls-pemfile = { version = "1.0.2", optional = true }
serde = { version = "1", features = ["derive", "rc"] }
serde_bytes = "0.11.12"
serde_with = { version = "3.3", optional = true }
serdect = "0.2.0"
smallvec = "1.11.1"
socket2 = "0.5.3"
strum = { version = "0.25.0", features = ["derive"] }
stun-rs = "0.1.5"
surge-ping = "0.8.0"
thiserror = "1"
time = "0.3.20"
tokio = { version = "1", features = ["io-util", "macros", "sync", "rt", "net", "fs", "io-std", "signal", "process"] }
tokio-rustls = { version = "0.24" }
tokio-rustls-acme = { version = "0.2" }
tokio-util = { version = "0.7", features = ["io-util", "io", "codec"] }
toml = { version = "0.8", optional = true }
tracing = "0.1"
tracing-subscriber = { version = "0.3", features = ["env-filter"], optional = true }
url = { version = "2.4", features = ["serde"] }
watchable = "1.1.2"
webpki = { package = "rustls-webpki", version = "0.101.4", features = ["std"] }
webpki-roots = "0.25"
x509-parser = "0.15"

<<<<<<< HEAD
=======
# iroh-relay
clap = { version = "4", features = ["derive"], optional = true }
regex = { version = "1.7.1", optional = true }
rustls-pemfile = { version = "1.0.2", optional = true }
serde_with = { version = "3.3", optional = true }
toml = { version = "0.8", optional = true }
tracing-subscriber = { version = "0.3", features = ["env-filter"], optional = true }

# metrics
iroh-metrics = { version = "0.12.0", path = "../iroh-metrics", default-features = false }

>>>>>>> bd57656a
[target.'cfg(any(target_os = "linux", target_os = "android"))'.dependencies]
netlink-packet-core = "0.7.0"
netlink-packet-route = "0.17.0"
netlink-sys = "0.8.5"
rtnetlink = "0.13.0"

[target.'cfg(target_os = "windows")'.dependencies]
wmi = "0.13"
windows = { version = "0.51", features = ["Win32_NetworkManagement_IpHelper", "Win32_Foundation", "Win32_NetworkManagement_Ndis", "Win32_Networking_WinSock"] }

[dev-dependencies]
clap = { version = "4", features = ["derive"] }
criterion = "0.5.1"
crypto_box = { version = "0.9.1", features = ["serde", "chacha20"] }
ntest = "0.9"
pretty_assertions = "1.4"
proptest = "1.2.0"
rand_chacha = "0.3.1"
testdir = "0.9.1"
tokio = { version = "1", features = ["io-util", "sync", "rt", "net", "fs", "macros", "time", "test-util"] }
tracing-subscriber = { version = "0.3", features = ["env-filter"] }
iroh-test = { path = "../iroh-test" }
serde_json = "1.0.107"

[[bench]]
name = "key"
harness = false

[build-dependencies]
duct = "0.13.6"

[features]
default = ["metrics"]
iroh-relay = ["clap", "toml", "rustls-pemfile", "regex", "serde_with", "tracing-subscriber"]
metrics = ["iroh-metrics/metrics"]

[[bin]]
name = "iroh-relay"
required-features = ["iroh-relay"]

[[example]]
name = "listen"

[[example]]
name = "connect"

[[example]]
name = "listen-unreliable"

[[example]]
name = "connect-unreliable"<|MERGE_RESOLUTION|>--- conflicted
+++ resolved
@@ -79,20 +79,6 @@
 webpki-roots = "0.25"
 x509-parser = "0.15"
 
-<<<<<<< HEAD
-=======
-# iroh-relay
-clap = { version = "4", features = ["derive"], optional = true }
-regex = { version = "1.7.1", optional = true }
-rustls-pemfile = { version = "1.0.2", optional = true }
-serde_with = { version = "3.3", optional = true }
-toml = { version = "0.8", optional = true }
-tracing-subscriber = { version = "0.3", features = ["env-filter"], optional = true }
-
-# metrics
-iroh-metrics = { version = "0.12.0", path = "../iroh-metrics", default-features = false }
-
->>>>>>> bd57656a
 [target.'cfg(any(target_os = "linux", target_os = "android"))'.dependencies]
 netlink-packet-core = "0.7.0"
 netlink-packet-route = "0.17.0"
