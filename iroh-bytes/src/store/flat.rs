//! A flat file database implementation.
//!
//! This is a simple database implementation that stores all data in the file system.
//! It is used by the iroh binary.
//!
//! # File format
//!
//! The flat file database stores data and outboards in a directory structure.
//! Partial and complete entries can be stored in the same directory, or in different
//! directories. The purpose of a file is always clear from the file name.
//!
//! Currently a single directory is used to store all entries, but
//! in the future we might want to use a directory tree for file systems that don't
//! support a large number of files in a single directory.
//!
//! ## Files
//!
//! ### Complete data files
//!
//! Complete files have as name the hex encoded blake3 hash of the data, and the extension
//! `.data`. There can only ever be one complete file for a given hash. If the file does
//! not contain the data corresponding to the hash, this is considered an error that should
//! be reported during validation.
//!
//! They will not *change* during the lifetime of the database, but might be deleted.
//!
//! These files can become quite large and make up the vast majority of the disk usage.
//!
//! ### Path files
//!
//! Path files have as name the hex encoded blake3 hash of the data, and the extension
//! `.paths`. They contain a postcard serialized list of absolute paths to the data file.
//! The paths are stored in sorted order and do not contain duplicates.
//!
//! Path files are used for when data is stored externally. If any of the files listed in
//! the path file is missing, or does not contain exactly the data corresponding to the
//! hash, this is considered an error that should be reported during validation.
//!
//! External storage will only be used for large files.
//!
//! Postcard encoding of strings is just adding a varint encoded length prefix, followed
//! by the utf8 encoded string. See the [postcard wire format spec](https://postcard.jamesmunns.com/).
//!
//! ### Complete outboard files
//!
//! Complete outboard files have as name the hex encoded blake3 hash of the data, and the
//! extension `.obao4`. `obao` stands for pre-order bao, and `4` describes the block size.
//! So `obao4` means that the outboard data is stored in a pre-order bao tree with a block
//! size of 1024*2^4=16384 bytes, which is the default block size for iroh.
//!
//! They will not *change* during the lifetime of the database, but might be deleted.
//!
//! The first 8 bytes of the file are the little endian encoded size of the data.
//!
//! In the future we might support other block sizes as well as in-order or post-order
//! encoded trees. The file extension will then change accordingly. E.g. `obao` for
//! pre-order outboard files with a block size of 1024*2^0=1024 bytes.
//!
//! For files that are smaller than the block size, the outboard file would just contain
//! the size. Storing these outboard files is not necessary, and therefore they are not
//! stored.
//!
//! ### Partial data files
//!
//! There can be multiple partial data files for a given hash. E.g. you could have one
//! partial data file containing valid bytes 0..16384 of a file, and another containing
//! valid bytes 32768..49152 of the same file.
//!
//! To allow for this, partial data files have as name the hex encoded blake3 hash of the
//! complete data, followed by a -, followed by a hex encoded 16 byte random uuid, followed
//! by the extension `.data`.
//!
//! ### Partial outboard files
//!
//! There can be multiple partial outboard files for a given hash. E.g. you could have one
//! partial outboard file containing the outboard for blocks 0..2 of a file and a second
//! partial outboard file containing the outboard for blocks 2..4 of the same file.
//!
//! To allow for this, partial outboard files have as name the hex encoded blake3 hash of
//! the complete data, followed by a -, followed by a hex encoded 16 byte random uuid,
//!
//! Partial outboard files are not stored for small files, since the outboard is just the
//! size of the data.
//!
//! Pairs of partial data and partial outboard files belong together, and are correlated
//! by the uuid.
//!
//! It is unusual but not impossible to have multiple partial data files for the same
//! hash. In that case the best partial data file should be chosen on startup.
//!
//! ### Temp files
//!
//! When copying data into the database, we first copy the data into a temporary file to
//! ensure that the data is not modified while we compute the outboard. These files have
//! just a hex encoded 16 byte random uuid as name, and the extension `.temp`.
//!
//! We don't know the hash of the data yet. These files are fully ephemeral, and can
//! be deleted on restart.
//!
//! # File lifecycle
//!
//! ## Import from local storage
//!
//! When a file is imported from local storage in copy mode, the file in question is first
//! copied to a temporary file. The temporary file is then used to compute the outboard.
//!
//! Once the outboard is computed, the temporary file is renamed to the final data file,
//! and the outboard is written to the final outboard file.
//!
//! When importing in reference mode, the outboard is computed directly from the file in
//! question. Once the outboard is computed, the file path is added to the paths file,
//! and the outboard is written to the outboard file.
//!
//! ## Download from the network
//!
//! When a file is downloaded from the network, a pair of partial data and partial outboard
//! files is created. The partial data file is filled with the downloaded data, and the
//! partial outboard file is filled at the same time. Note that a partial data file is
//! worthless without the corresponding partial outboard file, since only the outboard
//! can be used to verify the downloaded parts of the data.
//!
//! Once the download is complete, the partial data and partial outboard files are renamed
//! to the final partial data and partial outboard files.
#![allow(clippy::mutable_key_type)]
use std::collections::{BTreeMap, BTreeSet};
use std::fmt;
use std::io::{self, BufReader, Write};
use std::path::{Path, PathBuf};
use std::str::FromStr;
use std::sync::{Arc, Mutex, RwLock};
use std::time::SystemTime;

use super::{
    BaoBatchWriter, BaoBlobSize, CombinedBatchWriter, EntryStatus, ExportMode, ImportMode,
    ImportProgress, Map, MapEntry, MapEntryMut, MapMut, PossiblyPartialEntry, ReadableStore,
    ValidateProgress,
};
use crate::util::progress::{IdGenerator, IgnoreProgressSender, ProgressSender};
use crate::util::{LivenessTracker, Tag};
use crate::{BlobFormat, Hash, HashAndFormat, TempTag, IROH_BLOCK_SIZE};
use bao_tree::io::fsm::Outboard;
use bao_tree::io::outboard::{PostOrderMemOutboard, PreOrderOutboard};
use bao_tree::io::sync::ReadAt;
use bao_tree::ChunkRanges;
use bao_tree::{BaoTree, ByteNum};
use bytes::Bytes;
use futures::future::Either;
use futures::{Future, FutureExt, Stream, StreamExt};
use iroh_io::{AsyncSliceReader, AsyncSliceWriter, File};
use tokio::io::AsyncWriteExt;
use tokio::sync::mpsc;
use tracing::trace_span;

use super::{flatten_to_io, new_uuid, temp_name, TempCounterMap};

#[derive(Debug, Default)]
struct State {
    // complete entries
    complete: BTreeMap<Hash, CompleteEntry>,
    // partial entries
    partial: BTreeMap<Hash, PartialEntryData>,
    // outboard data, cached for all complete entries
    outboard: BTreeMap<Hash, Bytes>,
    // data, cached for all complete entries that are small enough
    data: BTreeMap<Hash, Bytes>,
    // in memory tracking of live set
    live: BTreeSet<Hash>,
    // temp tags
    temp: TempCounterMap,
}

#[derive(Debug, Default)]
struct CompleteEntry {
    // size of the data
    size: u64,
    // true means we own the data, false means it is stored externally
    owned_data: bool,
    // external storage locations
    external: BTreeSet<PathBuf>,
}

impl CompleteEntry {
    fn external_path(&self) -> Option<&PathBuf> {
        self.external.iter().next()
    }

    fn external_to_bytes(&self) -> Vec<u8> {
        postcard::to_stdvec(&self.external).unwrap()
    }

    // create a new complete entry with the given size
    //
    // the generated entry will have no data or outboard data yet
    fn new_default(size: u64) -> Self {
        Self {
            owned_data: true,
            external: Default::default(),
            size,
        }
    }

    /// create a new complete entry with the given size and path
    ///
    /// the generated entry will have no data or outboard data yet
    fn new_external(size: u64, path: PathBuf) -> Self {
        Self {
            owned_data: false,
            external: [path].into_iter().collect(),
            size,
        }
    }

    #[allow(dead_code)]
    fn is_valid(&self) -> bool {
        !self.external.is_empty() || self.owned_data
    }

    fn union_with(&mut self, new: CompleteEntry) -> io::Result<()> {
        if self.size != 0 && self.size != new.size {
            return Err(io::Error::new(io::ErrorKind::InvalidInput, "size mismatch"));
        }
        self.size = new.size;
        self.owned_data |= new.owned_data;
        self.external.extend(new.external);
        Ok(())
    }
}

#[derive(Debug, Clone, Default)]
struct PartialEntryData {
    // size of the data
    #[allow(dead_code)]
    size: u64,
    // unique id for this entry
    uuid: [u8; 16],
}

impl PartialEntryData {
    fn new(size: u64, uuid: [u8; 16]) -> Self {
        Self { size, uuid }
    }
}

impl MapEntry for EntryMut {
    fn hash(&self) -> Hash {
        self.hash
    }

    fn size(&self) -> BaoBlobSize {
        BaoBlobSize::new(self.size, self.is_complete())
    }

    async fn available_ranges(&self) -> io::Result<ChunkRanges> {
        Ok(ChunkRanges::all())
    }

    async fn outboard(&self) -> io::Result<impl Outboard> {
        let file = File::open(self.outboard_path.clone()).await?;
        Ok(PreOrderOutboard {
            root: self.hash.into(),
            tree: BaoTree::new(ByteNum(self.size), IROH_BLOCK_SIZE),
            data: MemOrFile::File(file),
        })
    }

    async fn data_reader(&self) -> io::Result<impl AsyncSliceReader> {
        let file = File::open(self.data_path.clone()).await?;
        Ok(MemOrFile::File(file))
    }

    fn is_complete(&self) -> bool {
        false
    }
}

impl EntryMut {
    async fn outboard_mut(&self) -> io::Result<PreOrderOutboard<File>> {
        let hash = self.hash;
        let size = self.size;
        let tree = BaoTree::new(ByteNum(size), IROH_BLOCK_SIZE);
        let path = self.outboard_path.clone();
        let mut writer = iroh_io::File::create(move || {
            std::fs::OpenOptions::new()
                .write(true)
                .create(true)
                .open(path)
        })
        .await?;
        writer.write_at(0, &size.to_le_bytes()).await?;
        Ok(PreOrderOutboard {
            root: hash.into(),
            tree,
            data: writer,
        })
    }

    async fn data_writer(&self) -> io::Result<File> {
        let path = self.data_path.clone();
        iroh_io::File::create(move || {
            std::fs::OpenOptions::new()
                .write(true)
                .create(true)
                .open(path)
        })
        .await
    }
}

impl MapEntryMut for EntryMut {
    async fn batch_writer(&self) -> io::Result<impl BaoBatchWriter> {
        let data = self.data_writer().await?;
        let outboard = self.outboard_mut().await?;
        Ok(CombinedBatchWriter { data, outboard })
    }
}

impl MapMut for Store {
    type EntryMut = EntryMut;

<<<<<<< HEAD
    fn entry_status(&self, hash: &Hash) -> io::Result<EntryStatus> {
=======
    fn entry_status_sync(&self, hash: &Hash) -> io::Result<EntryStatus> {
>>>>>>> 5398479e
        let state = self.0.state.read().unwrap();
        Ok(if state.complete.contains_key(hash) {
            EntryStatus::Complete
        } else if state.partial.contains_key(hash) {
            EntryStatus::Partial
        } else {
            EntryStatus::NotFound
        })
    }

    async fn entry_status(&self, hash: &Hash) -> io::Result<EntryStatus> {
        self.entry_status_sync(hash)
    }

    async fn get_possibly_partial(&self, hash: &Hash) -> io::Result<PossiblyPartialEntry<Self>> {
        let state = self.0.state.read().unwrap();
        Ok(if let Some(entry) = state.partial.get(hash) {
            PossiblyPartialEntry::Partial(EntryMut {
                hash: *hash,
                size: entry.size,
                data_path: self.0.options.partial_data_path(*hash, &entry.uuid),
                outboard_path: self.0.options.partial_outboard_path(*hash, &entry.uuid),
            })
        } else if let Some(entry) = state.complete.get(hash) {
            state
                .get_entry(hash, entry, &self.0.options)
                .map(PossiblyPartialEntry::Complete)
                .unwrap_or(PossiblyPartialEntry::NotFound)
        } else {
            PossiblyPartialEntry::NotFound
        })
    }

<<<<<<< HEAD
    fn get_or_create_partial(&self, hash: Hash, size: u64) -> io::Result<Self::EntryMut> {
=======
    async fn get_or_create(&self, hash: Hash, size: u64) -> io::Result<Self::EntryMut> {
>>>>>>> 5398479e
        let mut state = self.0.state.write().unwrap();
        // this protects the entry from being deleted until the next mark phase
        //
        // example: a collection containing this hash is temp tagged, but
        // we did not have the collection at the time of the mark phase.
        //
        // now we get the collection and it's child between the mark and the sweep
        // phase. the child is not in the live set and will be deleted.
        //
        // this prevents this from happening until the live set is cleared at the
        // beginning of the next mark phase, at which point this hash is normally
        // reachable.
        tracing::debug!("protecting partial hash {}", hash);
        state.live.insert(hash);
        let entry = state
            .partial
            .entry(hash)
            .or_insert_with(|| PartialEntryData::new(size, new_uuid()));
        let data_path = self.0.options.partial_data_path(hash, &entry.uuid);
        let outboard_path = self.0.options.partial_outboard_path(hash, &entry.uuid);
        Ok(EntryMut {
            hash,
            size: entry.size,
            data_path,
            outboard_path,
        })
    }

    async fn insert_complete(&self, entry: Self::EntryMut) -> io::Result<()> {
        let this = self.clone();
        tokio::task::spawn_blocking(move || this.insert_complete_sync(entry))
            .map(flatten_to_io)
            .await
    }
}

#[derive(Debug)]
struct Options {
    complete_path: PathBuf,
    partial_path: PathBuf,
    meta_path: PathBuf,
    move_threshold: u64,
    inline_threshold: u64,
}

impl Options {
    fn partial_data_path(&self, hash: Hash, uuid: &[u8; 16]) -> PathBuf {
        self.partial_path
            .join(FileName::PartialData(hash, *uuid).to_string())
    }

    fn partial_outboard_path(&self, hash: Hash, uuid: &[u8; 16]) -> PathBuf {
        self.partial_path
            .join(FileName::PartialOutboard(hash, *uuid).to_string())
    }

    fn owned_data_path(&self, hash: &Hash) -> PathBuf {
        self.complete_path.join(FileName::Data(*hash).to_string())
    }

    fn owned_outboard_path(&self, hash: &Hash) -> PathBuf {
        self.complete_path
            .join(FileName::Outboard(*hash).to_string())
    }

    fn paths_path(&self, hash: Hash) -> PathBuf {
        self.complete_path.join(FileName::Paths(hash).to_string())
    }

    fn temp_paths_path(&self, hash: Hash, uuid: &[u8; 16]) -> PathBuf {
        self.complete_path
            .join(FileName::TempPaths(hash, *uuid).to_string())
    }
}

#[derive(Debug)]
struct Inner {
    options: Options,
    state: RwLock<State>,
    tags: RwLock<BTreeMap<Tag, HashAndFormat>>,
    // mutex for async access to complete files
    //
    // complete files are never written to. They come into existence when a partial
    // entry is completed, and are deleted as a whole.
    complete_io_mutex: Mutex<()>,
}

/// Flat file database implementation.
///
/// This
#[derive(Debug, Clone)]
pub struct Store(Arc<Inner>);
/// The [MapEntry] implementation for [Store].
#[derive(Debug, Clone)]
pub struct Entry {
    /// the hash is not part of the entry itself
    hash: Hash,
    entry: EntryData,
    is_complete: bool,
}

impl MapEntry for Entry {
    fn hash(&self) -> Hash {
        self.hash
    }

    fn size(&self) -> BaoBlobSize {
        let size = match &self.entry.data {
            Either::Left(bytes) => bytes.len() as u64,
            Either::Right((_, size)) => *size,
        };
        BaoBlobSize::new(size, self.is_complete())
    }

    async fn available_ranges(&self) -> io::Result<ChunkRanges> {
        Ok(ChunkRanges::all())
    }

    async fn outboard(&self) -> io::Result<impl Outboard> {
        let size = self.entry.size();
        let data = self.entry.outboard_reader().await?;
        Ok(PreOrderOutboard {
            root: self.hash.into(),
            tree: BaoTree::new(ByteNum(size), IROH_BLOCK_SIZE),
            data,
        })
    }

    async fn data_reader(&self) -> io::Result<impl AsyncSliceReader> {
        self.entry.data_reader().await
    }

    fn is_complete(&self) -> bool {
        self.is_complete
    }
}

/// A [`Store`] entry.
///
/// This is either stored externally in the file system, or internally in the database.
///
/// Internally stored entries are stored in the iroh home directory when the database is
/// persisted.
#[derive(Debug, Clone)]
struct EntryData {
    /// The data itself.
    data: Either<Bytes, (PathBuf, u64)>,
    /// The bao outboard data.
    outboard: Either<Bytes, PathBuf>,
}

/// A reader for either a file or a byte slice.
///
/// This is used to read small data from memory, and large data from disk.
#[derive(Debug)]
pub enum MemOrFile {
    /// We got it all in memory
    Mem(Bytes),
    /// An iroh_io::File
    File(File),
}

impl AsyncSliceReader for MemOrFile {
    async fn read_at(&mut self, offset: u64, len: usize) -> io::Result<Bytes> {
        match self {
            MemOrFile::Mem(mem) => mem.read_at(offset, len).await,
            MemOrFile::File(file) => file.read_at(offset, len).await,
        }
    }

    async fn len(&mut self) -> io::Result<u64> {
        match self {
            MemOrFile::Mem(mem) => mem.len().await,
            MemOrFile::File(file) => file.len().await,
        }
    }
}

impl EntryData {
    /// Get the outboard data for this entry, as a `Bytes`.
    pub fn outboard_reader(&self) -> impl Future<Output = io::Result<MemOrFile>> + 'static {
        let outboard = self.outboard.clone();
        async move {
            Ok(match outboard {
                Either::Left(mem) => MemOrFile::Mem(mem),
                Either::Right(path) => MemOrFile::File(File::open(path).await?),
            })
        }
    }

    /// A reader for the data.
    pub fn data_reader(&self) -> impl Future<Output = io::Result<MemOrFile>> + 'static {
        let data = self.data.clone();
        async move {
            Ok(match data {
                Either::Left(mem) => MemOrFile::Mem(mem),
                Either::Right((path, _)) => MemOrFile::File(File::open(path).await?),
            })
        }
    }

    /// Returns the size of the blob
    pub fn size(&self) -> u64 {
        match &self.data {
            Either::Left(mem) => mem.len() as u64,
            Either::Right((_, size)) => *size,
        }
    }
}

fn needs_outboard(size: u64) -> bool {
    size > (IROH_BLOCK_SIZE.bytes() as u64)
}

/// The [MapEntryMut] implementation for [Store].
#[derive(Debug, Clone)]
pub struct EntryMut {
    hash: Hash,
    size: u64,
    data_path: PathBuf,
    outboard_path: PathBuf,
}

impl Map for Store {
    type Entry = Entry;
<<<<<<< HEAD
    fn get(&self, hash: &Hash) -> io::Result<Option<Self::Entry>> {
=======
    async fn get(&self, hash: &Hash) -> io::Result<Option<Self::Entry>> {
>>>>>>> 5398479e
        let state = self.0.state.read().unwrap();
        Ok(if let Some(entry) = state.complete.get(hash) {
            state.get_entry(hash, entry, &self.0.options)
        } else if let Some(entry) = state.partial.get(hash) {
            let data_path = self.0.options.partial_data_path(*hash, &entry.uuid);
            let outboard_path = self.0.options.partial_outboard_path(*hash, &entry.uuid);
            tracing::trace!(
                "got partial: {} {} {}",
                hash,
                entry.size,
                hex::encode(entry.uuid)
            );
            Some(Entry {
                hash: *hash,
                is_complete: false,
                entry: EntryData {
                    data: Either::Right((data_path, entry.size)),
                    outboard: Either::Right(outboard_path),
                },
            })
        } else {
            tracing::trace!("got none {}", hash);
            None
        })
    }
}

impl ReadableStore for Store {
    async fn blobs(
        &self,
    ) -> io::Result<Box<dyn Iterator<Item = io::Result<Hash>> + Send + Sync + 'static>> {
        let inner = self.0.state.read().unwrap();
        let items = inner
            .complete
            .keys()
            .copied()
            .map(io::Result::Ok)
            .collect::<Vec<_>>();
        Ok(Box::new(items.into_iter()))
    }

    fn temp_tags(&self) -> Box<dyn Iterator<Item = HashAndFormat> + Send + Sync + 'static> {
        let inner = self.0.state.read().unwrap();
        let items = inner.temp.keys();
        Box::new(items)
    }

    async fn tags(
        &self,
    ) -> io::Result<
        Box<dyn Iterator<Item = io::Result<(Tag, HashAndFormat)>> + Send + Sync + 'static>,
    > {
        let inner = self.0.tags.read().unwrap();
        let items = inner
            .iter()
            .map(|(k, v)| (k.clone(), *v))
            .map(io::Result::Ok)
            .collect::<Vec<_>>();
        Ok(Box::new(items.into_iter()))
    }

    async fn validate(&self, _tx: mpsc::Sender<ValidateProgress>) -> io::Result<()> {
        unimplemented!()
    }

    async fn partial_blobs(
        &self,
    ) -> io::Result<Box<dyn Iterator<Item = io::Result<Hash>> + Send + Sync + 'static>> {
        let lock = self.0.state.read().unwrap();
        let res = lock
            .partial
            .keys()
            .cloned()
            .map(io::Result::Ok)
            .collect::<Vec<_>>();
        Ok(Box::new(res.into_iter()))
    }

    async fn export(
        &self,
        hash: Hash,
        target: PathBuf,
        mode: ExportMode,
        progress: impl Fn(u64) -> io::Result<()> + Send + Sync + 'static,
    ) -> io::Result<()> {
        let this = self.clone();
        tokio::task::spawn_blocking(move || this.export_sync(hash, target, mode, progress))
            .map(flatten_to_io)
            .await
    }
}

impl super::Store for Store {
    async fn import_file(
        &self,
        path: PathBuf,
        mode: ImportMode,
        format: BlobFormat,
        progress: impl ProgressSender<Msg = ImportProgress> + IdGenerator,
    ) -> io::Result<(TempTag, u64)> {
        let this = self.clone();
        tokio::task::spawn_blocking(move || this.import_file_sync(path, mode, format, progress))
            .map(flatten_to_io)
            .await
    }

    async fn import_bytes(&self, data: Bytes, format: BlobFormat) -> io::Result<TempTag> {
        let this = self.clone();
        tokio::task::spawn_blocking(move || this.import_bytes_sync(data, format))
            .map(flatten_to_io)
            .await
    }

    async fn import_stream(
        &self,
        mut data: impl Stream<Item = io::Result<Bytes>> + Unpin + Send + 'static,
        format: BlobFormat,
        progress: impl ProgressSender<Msg = ImportProgress> + IdGenerator,
    ) -> io::Result<(TempTag, u64)> {
        let this = self.clone();
        let id = progress.new_id();
        // write to a temp file
        let temp_data_path = this.temp_path();
        let name = temp_data_path
            .file_name()
            .expect("just created")
            .to_string_lossy()
            .to_string();
        progress.send(ImportProgress::Found { id, name }).await?;
        let mut writer = tokio::fs::File::create(&temp_data_path).await?;
        let mut offset = 0;
        while let Some(chunk) = data.next().await {
            let chunk = chunk?;
            writer.write_all(&chunk).await?;
            offset += chunk.len() as u64;
            progress.try_send(ImportProgress::CopyProgress { id, offset })?;
        }
        writer.flush().await?;
        drop(writer);
        let file = ImportFile::TempFile(temp_data_path);
        tokio::task::spawn_blocking(move || this.finalize_import_sync(file, format, id, progress))
            .map(flatten_to_io)
            .await
    }

    async fn create_tag(&self, value: HashAndFormat) -> io::Result<Tag> {
        let this = self.clone();
        tokio::task::spawn_blocking(move || this.create_tag_sync(value))
            .map(flatten_to_io)
            .await
    }

    async fn set_tag(&self, name: Tag, value: Option<HashAndFormat>) -> io::Result<()> {
        let this = self.clone();
        tokio::task::spawn_blocking(move || this.set_tag_sync(name, value))
            .map(flatten_to_io)
            .await
    }

    fn temp_tag(&self, tag: HashAndFormat) -> TempTag {
        TempTag::new(tag, Some(self.0.clone()))
    }

    async fn clear_live(&self) {
        let mut state = self.0.state.write().unwrap();
        state.live.clear();
    }

    fn add_live(&self, elements: impl IntoIterator<Item = Hash>) -> impl Future<Output = ()> {
        let mut state = self.0.state.write().unwrap();
        state.live.extend(elements);
        futures::future::ready(())
    }

    fn is_live(&self, hash: &Hash) -> bool {
        let state = self.0.state.read().unwrap();
        // a blob is live if it is either in the live set, or it is temp tagged
        state.live.contains(hash) || state.temp.contains(hash)
    }

    async fn delete(&self, hashes: Vec<Hash>) -> io::Result<()> {
        tracing::debug!("delete: {:?}", hashes);
        let this = self.clone();
        tokio::task::spawn_blocking(move || this.delete_sync(hashes))
            .map(flatten_to_io)
            .await
    }
}

impl LivenessTracker for Inner {
    fn on_clone(&self, inner: &HashAndFormat) {
        tracing::trace!("temp tagging: {:?}", inner);
        let mut state = self.state.write().unwrap();
        state.temp.inc(inner);
    }

    fn on_drop(&self, inner: &HashAndFormat) {
        tracing::trace!("temp tag drop: {:?}", inner);
        let mut state = self.state.write().unwrap();
        state.temp.dec(inner)
    }
}

impl State {
    /// Gets or creates the outboard data for the given hash.
    ///
    /// For small entries the outboard consists of just the le encoded size,
    /// so we create it on demand.
    fn load_outboard(&self, size: u64, hash: &Hash) -> Option<Bytes> {
        if needs_outboard(size) {
            self.outboard.get(hash).cloned()
        } else {
            Some(Bytes::from(size.to_le_bytes().to_vec()))
        }
    }

    fn get_entry(&self, hash: &Hash, entry: &CompleteEntry, options: &Options) -> Option<Entry> {
        tracing::trace!("got complete: {} {}", hash, entry.size);
        let outboard = self.load_outboard(entry.size, hash)?;
        // check if we have the data cached
        let data = self.data.get(hash).cloned();
        Some(Entry {
            hash: *hash,
            is_complete: true,
            entry: EntryData {
                data: if let Some(data) = data {
                    Either::Left(data)
                } else {
                    // get the data path
                    let path = if entry.owned_data {
                        // use the path for the data in the default location
                        options.owned_data_path(hash)
                    } else {
                        // use the first external path. if we don't have any
                        // we don't have a valid entry
                        entry.external_path()?.clone()
                    };
                    Either::Right((path, entry.size))
                },
                outboard: Either::Left(outboard),
            },
        })
    }
}

enum ImportFile {
    TempFile(PathBuf),
    External(PathBuf),
}
impl ImportFile {
    fn path(&self) -> &Path {
        match self {
            Self::TempFile(path) => path.as_path(),
            Self::External(path) => path.as_path(),
        }
    }
}

impl Store {
    fn temp_path(&self) -> PathBuf {
        self.0.options.partial_path.join(temp_name())
    }

    fn import_file_sync(
        self,
        path: PathBuf,
        mode: ImportMode,
        format: BlobFormat,
        progress: impl ProgressSender<Msg = ImportProgress> + IdGenerator,
    ) -> io::Result<(TempTag, u64)> {
        if !path.is_absolute() {
            return Err(io::Error::new(
                io::ErrorKind::InvalidInput,
                "path must be absolute",
            ));
        }
        if !path.is_file() && !path.is_symlink() {
            return Err(io::Error::new(
                io::ErrorKind::InvalidInput,
                "path is not a file or symlink",
            ));
        }
        let id = progress.new_id();
        progress.blocking_send(ImportProgress::Found {
            id,
            name: path.to_string_lossy().to_string(),
        })?;
        let file = match mode {
            ImportMode::TryReference => ImportFile::External(path),
            ImportMode::Copy => {
                let temp_path = self.temp_path();
                // copy the data, since it is not stable
                progress.try_send(ImportProgress::CopyProgress { id, offset: 0 })?;
                if reflink_copy::reflink_or_copy(&path, &temp_path)?.is_none() {
                    tracing::debug!("reflinked {} to {}", path.display(), temp_path.display());
                } else {
                    tracing::debug!("copied {} to {}", path.display(), temp_path.display());
                }
                ImportFile::TempFile(temp_path)
            }
        };
        let (tag, size) = self.finalize_import_sync(file, format, id, progress)?;
        Ok((tag, size))
    }

    fn import_bytes_sync(&self, data: Bytes, format: BlobFormat) -> io::Result<TempTag> {
        let temp_data_path = self.temp_path();
        std::fs::write(&temp_data_path, &data)?;
        let id = 0;
        let file = ImportFile::TempFile(temp_data_path);
        let progress = IgnoreProgressSender::default();
        let (tag, _size) = self.finalize_import_sync(file, format, id, progress)?;
        // we have the data in memory, so we can just insert it right now
        if data.len() < self.0.options.inline_threshold as usize {
            let mut state = self.0.state.write().unwrap();
            state.data.insert(*tag.hash(), data);
        }
        Ok(tag)
    }

    fn finalize_import_sync(
        &self,
        file: ImportFile,
        format: BlobFormat,
        id: u64,
        progress: impl ProgressSender<Msg = ImportProgress> + IdGenerator,
    ) -> io::Result<(TempTag, u64)> {
        let size = file.path().metadata()?.len();
        progress.blocking_send(ImportProgress::Size { id, size })?;
        let progress2 = progress.clone();
        let (hash, outboard) = compute_outboard(file.path(), size, move |offset| {
            Ok(progress2.try_send(ImportProgress::OutboardProgress { id, offset })?)
        })?;
        progress.blocking_send(ImportProgress::OutboardDone { id, hash })?;
        use super::Store;
        // from here on, everything related to the hash is protected by the temp tag
        let tag = self.temp_tag(HashAndFormat { hash, format });
        let hash = *tag.hash();
        let temp_outboard_path = if let Some(outboard) = outboard.as_ref() {
            let uuid = new_uuid();
            // we write the outboard to a temp file first, since while it is being written it is not complete.
            // it is protected from deletion by the temp tag.
            let temp_outboard_path = self.0.options.partial_outboard_path(hash, &uuid);
            std::fs::write(&temp_outboard_path, outboard)?;
            Some(temp_outboard_path)
        } else {
            None
        };
        // before here we did not touch the complete files at all.
        // all writes here are protected by the temp tag
        let complete_io_guard = self.0.complete_io_mutex.lock().unwrap();
        // move the data file into place, or create a reference to it
        let new = match file {
            ImportFile::External(path) => CompleteEntry::new_external(size, path),
            ImportFile::TempFile(temp_data_path) => {
                let data_path = self.owned_data_path(&hash);
                std::fs::rename(temp_data_path, data_path)?;
                CompleteEntry::new_default(size)
            }
        };
        // move the outboard file into place if we have one
        if let Some(temp_outboard_path) = temp_outboard_path {
            let outboard_path = self.owned_outboard_path(&hash);
            std::fs::rename(temp_outboard_path, outboard_path)?;
        }
        let size = new.size;
        let mut state = self.0.state.write().unwrap();
        let entry = state.complete.entry(hash).or_default();
        let n = entry.external.len();
        entry.union_with(new)?;
        if entry.external.len() != n {
            let temp_path = self.0.options.temp_paths_path(hash, &new_uuid());
            let final_path = self.0.options.paths_path(hash);
            write_atomic(&temp_path, &final_path, &entry.external_to_bytes())?;
        }
        if let Some(outboard) = outboard {
            state.outboard.insert(hash, outboard.into());
        }
        drop(complete_io_guard);
        Ok((tag, size))
    }

    fn set_tag_sync(&self, name: Tag, value: Option<HashAndFormat>) -> io::Result<()> {
        tracing::debug!("set_tag {} {:?}", name, value);
        let mut tags = self.0.tags.write().unwrap();
        let mut new_tags = tags.clone();
        let changed = if let Some(value) = value {
            if let Some(old_value) = new_tags.insert(name, value) {
                value != old_value
            } else {
                true
            }
        } else {
            new_tags.remove(&name).is_some()
        };
        if changed {
            let serialized = postcard::to_stdvec(&new_tags).unwrap();
            let temp_path = self
                .0
                .options
                .meta_path
                .join(format!("tags-{}.meta", hex::encode(new_uuid())));
            let final_path = self.0.options.meta_path.join("tags.meta");
            write_atomic(&temp_path, &final_path, &serialized)?;
            *tags = new_tags;
        }
        drop(tags);
        Ok(())
    }

    fn create_tag_sync(&self, value: HashAndFormat) -> io::Result<Tag> {
        tracing::debug!("create_tag {:?}", value);
        let mut tags = self.0.tags.write().unwrap();
        let mut new_tags = tags.clone();
        let tag = Tag::auto(SystemTime::now(), |x| new_tags.contains_key(x));
        new_tags.insert(tag.clone(), value);
        let serialized = postcard::to_stdvec(&new_tags).unwrap();
        let temp_path = self
            .0
            .options
            .meta_path
            .join(format!("tags-{}.meta", hex::encode(new_uuid())));
        let final_path = self.0.options.meta_path.join("tags.meta");
        write_atomic(&temp_path, &final_path, &serialized)?;
        *tags = new_tags;
        drop(tags);
        Ok(tag)
    }

    fn delete_sync(&self, hashes: Vec<Hash>) -> io::Result<()> {
        let mut data = Vec::new();
        let mut outboard = Vec::new();
        let mut paths = Vec::new();
        let mut partial_data = Vec::new();
        let mut partial_outboard = Vec::new();
        let complete_io_guard = self.0.complete_io_mutex.lock().unwrap();
        let mut state = self.0.state.write().unwrap();
        for hash in hashes {
            if let Some(entry) = state.complete.remove(&hash) {
                if entry.owned_data {
                    data.push(self.owned_data_path(&hash));
                }
                if needs_outboard(entry.size) {
                    outboard.push(self.owned_outboard_path(&hash));
                }
                if !entry.external.is_empty() {
                    paths.push(self.0.options.paths_path(hash));
                }
            }
            if let Some(partial) = state.partial.remove(&hash) {
                partial_data.push(self.0.options.partial_data_path(hash, &partial.uuid));
                if needs_outboard(partial.size) {
                    partial_outboard
                        .push(self.0.options.partial_outboard_path(hash, &partial.uuid));
                }
            }
            state.outboard.remove(&hash);
            state.data.remove(&hash);
        }
        drop(state);
        for data in data {
            tracing::debug!("deleting data {}", data.display());
            if let Err(cause) = std::fs::remove_file(data) {
                tracing::warn!("failed to delete data file: {}", cause);
            }
        }
        for external in paths {
            tracing::debug!("deleting paths file {}", external.display());
            if let Err(cause) = std::fs::remove_file(external) {
                tracing::warn!("failed to delete paths file: {}", cause);
            }
        }
        for outboard in outboard {
            tracing::debug!("deleting outboard {}", outboard.display());
            if let Err(cause) = std::fs::remove_file(outboard) {
                tracing::warn!("failed to delete outboard file: {}", cause);
            }
        }
        drop(complete_io_guard);
        // deleting the partial data and outboard files can happen at any time.
        // there is no race condition since these are unique names.
        for partial_data in partial_data {
            if let Err(cause) = std::fs::remove_file(partial_data) {
                tracing::warn!("failed to delete partial data file: {}", cause);
            }
        }
        for partial_outboard in partial_outboard {
            if let Err(cause) = std::fs::remove_file(partial_outboard) {
                tracing::warn!("failed to delete partial outboard file: {}", cause);
            }
        }
        Ok(())
    }

    fn insert_complete_sync(&self, entry: EntryMut) -> io::Result<()> {
        let hash = entry.hash;
        let data_path = self.0.options.owned_data_path(&hash);
        let size = entry.size;
        let temp_data_path = entry.data_path;
        let temp_outboard_path = entry.outboard_path;
        let complete_io_guard = self.0.complete_io_mutex.lock().unwrap();
        // for a short time we will have neither partial nor complete
        self.0.state.write().unwrap().partial.remove(&hash);
        std::fs::rename(temp_data_path, data_path)?;
        let outboard = if temp_outboard_path.exists() {
            let outboard_path = self.0.options.owned_outboard_path(&hash);
            std::fs::rename(temp_outboard_path, &outboard_path)?;
            Some(std::fs::read(&outboard_path)?.into())
        } else {
            None
        };
        let mut state = self.0.state.write().unwrap();
        let entry = state.complete.entry(hash).or_default();
        entry.union_with(CompleteEntry::new_default(size))?;
        if let Some(outboard) = outboard {
            state.outboard.insert(hash, outboard);
        }
        drop(complete_io_guard);
        Ok(())
    }

    fn export_sync(
        &self,
        hash: Hash,
        target: PathBuf,
        mode: ExportMode,
        progress: impl Fn(u64) -> io::Result<()> + Send + Sync + 'static,
    ) -> io::Result<()> {
        tracing::trace!("exporting {} to {} ({:?})", hash, target.display(), mode);

        if !target.is_absolute() {
            return Err(io::Error::new(
                io::ErrorKind::InvalidInput,
                "target path must be absolute",
            ));
        }
        let parent = target.parent().ok_or_else(|| {
            io::Error::new(
                io::ErrorKind::InvalidInput,
                "target path has no parent directory",
            )
        })?;
        // create the directory in which the target file is
        std::fs::create_dir_all(parent)?;
        let (source, size, owned) = {
            let state = self.0.state.read().unwrap();
            let entry = state.complete.get(&hash).ok_or_else(|| {
                io::Error::new(io::ErrorKind::NotFound, "hash not found in database")
            })?;
            let source = if entry.owned_data {
                self.owned_data_path(&hash)
            } else {
                entry
                    .external
                    .iter()
                    .next()
                    .ok_or_else(|| io::Error::new(io::ErrorKind::NotFound, "no valid path found"))?
                    .clone()
            };
            let size = entry.size;
            (source, size, entry.owned_data)
        };
        // copy all the things
        let stable = mode == ExportMode::TryReference;
        let path_bytes = if size >= self.0.options.move_threshold && stable && owned {
            tracing::debug!("moving {} to {}", source.display(), target.display());
            if let Err(e) = std::fs::rename(source, &target) {
                tracing::error!("rename failed: {}", e);
                return Err(e)?;
            }
            let mut state = self.0.state.write().unwrap();
            let Some(entry) = state.complete.get_mut(&hash) else {
                return Err(io::Error::new(
                    io::ErrorKind::NotFound,
                    "hash not found in database",
                ));
            };
            entry.owned_data = false;
            entry.external.insert(target);
            Some(entry.external_to_bytes())
        } else {
            tracing::debug!("copying {} to {}", source.display(), target.display());
            progress(0)?;
            // todo: progress
            if reflink_copy::reflink_or_copy(&source, &target)?.is_none() {
                tracing::debug!("reflinked {} to {}", source.display(), target.display());
            } else {
                tracing::debug!("copied {} to {}", source.display(), target.display());
            }
            progress(size)?;
            let mut state = self.0.state.write().unwrap();
            let Some(entry) = state.complete.get_mut(&hash) else {
                return Err(io::Error::new(
                    io::ErrorKind::NotFound,
                    "hash not found in database",
                ));
            };
            if mode == ExportMode::TryReference {
                entry.external.insert(target);
                Some(entry.external_to_bytes())
            } else {
                None
            }
        };
        if let Some(path_bytes) = path_bytes {
            let pp = self.paths_path(hash);
            std::fs::write(pp, path_bytes)?;
        }
        Ok(())
    }

    /// Path to the directory where complete files and outboard files are stored.
    pub(crate) fn complete_path(root: &Path) -> PathBuf {
        root.join("complete")
    }

    /// Path to the directory where partial files and outboard are stored.
    pub(crate) fn partial_path(root: &Path) -> PathBuf {
        root.join("partial")
    }

    /// Path to the directory where metadata is stored.
    pub(crate) fn meta_path(root: &Path) -> PathBuf {
        root.join("meta")
    }

    /// scan a directory for data
    pub(crate) fn load_sync(path: &Path) -> anyhow::Result<Self> {
        tracing::info!("loading database from {}", path.display(),);
        let complete_path = Self::complete_path(path);
        let partial_path = Self::partial_path(path);
        let meta_path = Self::meta_path(path);
        std::fs::create_dir_all(&complete_path)?;
        std::fs::create_dir_all(&partial_path)?;
        std::fs::create_dir_all(&meta_path)?;
        let mut partial_index =
            BTreeMap::<Hash, BTreeMap<[u8; 16], (Option<PathBuf>, Option<PathBuf>)>>::new();
        let mut full_index =
            BTreeMap::<Hash, (Option<PathBuf>, Option<PathBuf>, Option<PathBuf>)>::new();
        let mut outboard = BTreeMap::new();
        for entry in std::fs::read_dir(&partial_path)? {
            let entry = entry?;
            let path = entry.path();
            if path.is_file() {
                let Some(name) = path.file_name() else {
                    tracing::warn!("skipping unexpected partial file: {:?}", path);
                    continue;
                };
                let Some(name) = name.to_str() else {
                    tracing::warn!("skipping unexpected partial file: {:?}", path);
                    continue;
                };
                if let Ok(purpose) = FileName::from_str(name) {
                    match purpose {
                        FileName::PartialData(hash, uuid) => {
                            let m = partial_index.entry(hash).or_default();
                            let (data, _) = m.entry(uuid).or_default();
                            *data = Some(path);
                        }
                        FileName::PartialOutboard(hash, uuid) => {
                            let m = partial_index.entry(hash).or_default();
                            let (_, outboard) = m.entry(uuid).or_default();
                            *outboard = Some(path);
                        }
                        _ => {
                            // silently ignore other files, there could be a valid reason for them
                        }
                    }
                }
            }
        }

        for entry in std::fs::read_dir(&complete_path)? {
            let entry = entry?;
            let path = entry.path();
            if path.is_file() {
                let Some(name) = path.file_name() else {
                    tracing::warn!("skipping unexpected complete file: {:?}", path);
                    continue;
                };
                let Some(name) = name.to_str() else {
                    tracing::warn!("skipping unexpected complete file: {:?}", path);
                    continue;
                };
                if let Ok(purpose) = FileName::from_str(name) {
                    match purpose {
                        FileName::Data(hash) => {
                            let (data, _, _) = full_index.entry(hash).or_default();
                            *data = Some(path);
                        }
                        FileName::Outboard(hash) => {
                            let (_, outboard, _) = full_index.entry(hash).or_default();
                            *outboard = Some(path);
                        }
                        FileName::Paths(hash) => {
                            let (_, _, paths) = full_index.entry(hash).or_default();
                            *paths = Some(path);
                        }
                        _ => {
                            // silently ignore other files, there could be a valid reason for them
                        }
                    }
                }
            }
        }
        // figure out what we have completely
        let mut complete = BTreeMap::new();
        for (hash, (data_path, outboard_path, paths_path)) in full_index {
            let external: BTreeSet<PathBuf> = if let Some(paths_path) = paths_path {
                let paths = std::fs::read(paths_path)?;
                postcard::from_bytes(&paths)?
            } else {
                Default::default()
            };
            let owned_data = data_path.is_some();
            let size = if let Some(data_path) = &data_path {
                let Ok(meta) = std::fs::metadata(data_path) else {
                    tracing::warn!(
                        "unable to open owned data file {}. removing {}",
                        data_path.display(),
                        hex::encode(hash)
                    );
                    continue;
                };
                meta.len()
            } else if let Some(external) = external.iter().next() {
                let Ok(meta) = std::fs::metadata(external) else {
                    tracing::warn!(
                        "unable to open external data file {}. removing {}",
                        external.display(),
                        hex::encode(hash)
                    );
                    continue;
                };
                meta.len()
            } else {
                tracing::error!(
                    "neither internal nor external file exists. removing {}",
                    hex::encode(hash)
                );
                continue;
            };
            if needs_outboard(size) {
                if let Some(outboard_path) = outboard_path {
                    let outboard_data = std::fs::read(outboard_path)?;
                    outboard.insert(hash, outboard_data.into());
                } else {
                    tracing::error!("missing outboard file for {}", hex::encode(hash));
                    // we could delete the data file here
                    continue;
                }
            }
            complete.insert(
                hash,
                CompleteEntry {
                    owned_data,
                    external,
                    size,
                },
            );
        }
        // retain only entries for which we have both outboard and data
        partial_index.retain(|hash, entries| {
            entries.retain(|uuid, (data, outboard)| match (data, outboard) {
                (Some(_), Some(_)) => true,
                (Some(data), None) => {
                    tracing::warn!(
                        "missing partial outboard file for {} {}",
                        hex::encode(hash),
                        hex::encode(uuid)
                    );
                    std::fs::remove_file(data).ok();
                    false
                }
                (None, Some(outboard)) => {
                    tracing::warn!(
                        "missing partial data file for {} {}",
                        hex::encode(hash),
                        hex::encode(uuid)
                    );
                    std::fs::remove_file(outboard).ok();
                    false
                }
                _ => false,
            });
            !entries.is_empty()
        });
        let mut partial = BTreeMap::new();
        for (hash, entries) in partial_index {
            let best = if !complete.contains_key(&hash) {
                entries
                    .iter()
                    .filter_map(|(uuid, (data_path, outboard_path))| {
                        let data_path = data_path.as_ref()?;
                        let outboard_path = outboard_path.as_ref()?;
                        let Ok(data_meta) = std::fs::metadata(data_path) else {
                            tracing::warn!(
                                "unable to open partial data file {}",
                                data_path.display()
                            );
                            return None;
                        };
                        let Ok(outboard_file) = std::fs::File::open(outboard_path) else {
                            tracing::warn!(
                                "unable to open partial outboard file {}",
                                outboard_path.display()
                            );
                            return None;
                        };
                        let mut expected_size = [0u8; 8];
                        let Ok(_) = outboard_file.read_at(0, &mut expected_size) else {
                            tracing::warn!(
                                "partial outboard file is missing length {}",
                                outboard_path.display()
                            );
                            return None;
                        };
                        let current_size = data_meta.len();
                        let expected_size = u64::from_le_bytes(expected_size);
                        Some((current_size, expected_size, uuid))
                    })
                    .max_by_key(|x| x.0)
            } else {
                None
            };
            if let Some((current_size, expected_size, uuid)) = best {
                if current_size > 0 {
                    partial.insert(
                        hash,
                        PartialEntryData {
                            size: expected_size,
                            uuid: *uuid,
                        },
                    );
                }
            }
            // remove all other entries
            let keep = partial.get(&hash).map(|x| x.uuid);
            for (uuid, (data_path, outboard_path)) in entries {
                if Some(uuid) != keep {
                    if let Some(data_path) = data_path {
                        tracing::debug!("removing partial data file {}", data_path.display());
                        std::fs::remove_file(data_path)?;
                    }
                    if let Some(outboard_path) = outboard_path {
                        tracing::debug!(
                            "removing partial outboard file {}",
                            outboard_path.display()
                        );
                        std::fs::remove_file(outboard_path)?;
                    }
                }
            }
        }
        for hash in complete.keys() {
            tracing::debug!("complete {}", hash);
            partial.remove(hash);
        }
        for hash in partial.keys() {
            tracing::debug!("partial {}", hash);
        }
        let tags_path = meta_path.join("tags.meta");
        let mut tags = BTreeMap::new();
        if tags_path.exists() {
            let data = std::fs::read(tags_path)?;
            tags = postcard::from_bytes(&data)?;
            tracing::debug!("loaded tags. {} entries", tags.len());
        };
        Ok(Self(Arc::new(Inner {
            state: RwLock::new(State {
                complete,
                partial,
                outboard,
                data: Default::default(),
                live: Default::default(),
                temp: Default::default(),
            }),
            tags: RwLock::new(tags),
            options: Options {
                complete_path,
                partial_path,
                meta_path,
                move_threshold: 1024 * 128,
                inline_threshold: 1024 * 16,
            },
            complete_io_mutex: Mutex::new(()),
        })))
    }

    /// Blocking load a database from disk.
    pub fn load_blocking(path: impl AsRef<Path>) -> anyhow::Result<Self> {
        let db = Self::load_sync(path.as_ref())?;
        Ok(db)
    }

    /// Load a database from disk.
    pub async fn load(path: impl AsRef<Path>) -> anyhow::Result<Self> {
        let path = path.as_ref().to_path_buf();
        let db = tokio::task::spawn_blocking(move || Self::load_sync(&path)).await??;
        Ok(db)
    }

    fn owned_data_path(&self, hash: &Hash) -> PathBuf {
        self.0.options.owned_data_path(hash)
    }

    fn owned_outboard_path(&self, hash: &Hash) -> PathBuf {
        self.0.options.owned_outboard_path(hash)
    }

    fn paths_path(&self, hash: Hash) -> PathBuf {
        self.0.options.paths_path(hash)
    }
}

/// Synchronously compute the outboard of a file, and return hash and outboard.
///
/// It is assumed that the file is not modified while this is running.
///
/// If it is modified while or after this is running, the outboard will be
/// invalid, so any attempt to compute a slice from it will fail.
///
/// If the size of the file is changed while this is running, an error will be
/// returned.
fn compute_outboard(
    path: &Path,
    size: u64,
    progress: impl Fn(u64) -> io::Result<()> + Send + Sync + 'static,
) -> io::Result<(Hash, Option<Vec<u8>>)> {
    let span = trace_span!("outboard.compute", path = %path.display());
    let _guard = span.enter();
    let file = std::fs::File::open(path)?;
    // compute outboard size so we can pre-allocate the buffer.
    let outboard_size = usize::try_from(bao_tree::io::outboard_size(size, IROH_BLOCK_SIZE))
        .map_err(|_| io::Error::new(io::ErrorKind::InvalidInput, "size too large"))?;
    let mut outboard = Vec::with_capacity(outboard_size);

    // wrap the reader in a progress reader, so we can report progress.
    let reader = ProgressReader2::new(file, progress);
    // wrap the reader in a buffered reader, so we read in large chunks
    // this reduces the number of io ops and also the number of progress reports
    let mut reader = BufReader::with_capacity(1024 * 1024, reader);

    let hash =
        bao_tree::io::sync::outboard_post_order(&mut reader, size, IROH_BLOCK_SIZE, &mut outboard)?;
    let ob = PostOrderMemOutboard::load(hash, &outboard, IROH_BLOCK_SIZE)?.flip();
    tracing::trace!(%hash, "done");
    let ob = ob.into_inner_with_prefix();
    let ob = if ob.len() > 8 { Some(ob) } else { None };
    Ok((hash.into(), ob))
}

pub(crate) struct ProgressReader2<R, F: Fn(u64) -> io::Result<()>> {
    inner: R,
    offset: u64,
    cb: F,
}

impl<R: io::Read, F: Fn(u64) -> io::Result<()>> ProgressReader2<R, F> {
    #[allow(dead_code)]
    pub fn new(inner: R, cb: F) -> Self {
        Self {
            inner,
            offset: 0,
            cb,
        }
    }
}

impl<R: io::Read, F: Fn(u64) -> io::Result<()>> io::Read for ProgressReader2<R, F> {
    fn read(&mut self, buf: &mut [u8]) -> std::io::Result<usize> {
        let read = self.inner.read(buf)?;
        self.offset += read as u64;
        (self.cb)(self.offset)?;
        Ok(read)
    }
}

/// A file name that indicates the purpose of the file.
#[derive(Clone, PartialEq, Eq)]
pub enum FileName {
    /// Incomplete data for the hash, with an unique id
    PartialData(Hash, [u8; 16]),
    /// File is storing data for the hash
    Data(Hash),
    /// File is storing a partial outboard
    PartialOutboard(Hash, [u8; 16]),
    /// File is storing an outboard
    ///
    /// We can have multiple files with the same outboard, in case the outboard
    /// does not contain hashes. But we don't store those outboards.
    Outboard(Hash),
    /// Temporary paths file
    TempPaths(Hash, [u8; 16]),
    /// External paths for the hash
    Paths(Hash),
    /// File is going to be used to store metadata
    Meta(Vec<u8>),
}

impl FileName {
    /// Get the file purpose from a path, handling weird cases
    pub fn from_path(path: impl AsRef<Path>) -> std::result::Result<Self, &'static str> {
        let path = path.as_ref();
        let name = path.file_name().ok_or("no file name")?;
        let name = name.to_str().ok_or("invalid file name")?;
        let purpose = Self::from_str(name).map_err(|_| "invalid file name")?;
        Ok(purpose)
    }
}

/// The extension for outboard files. We use obao4 to indicate that this is an outboard
/// in the standard pre order format (obao like in the bao crate), but with a chunk group
/// size of 4, unlike the bao crate which uses 0.
const OUTBOARD_EXT: &str = "obao4";

impl fmt::Display for FileName {
    fn fmt(&self, f: &mut fmt::Formatter<'_>) -> fmt::Result {
        match self {
            Self::PartialData(hash, uuid) => {
                write!(f, "{}-{}.data", hex::encode(hash), hex::encode(uuid))
            }
            Self::PartialOutboard(hash, uuid) => {
                write!(
                    f,
                    "{}-{}.{}",
                    hex::encode(hash),
                    hex::encode(uuid),
                    OUTBOARD_EXT
                )
            }
            Self::TempPaths(hash, uuid) => {
                write!(f, "{}-{}.paths", hex::encode(hash), hex::encode(uuid))
            }
            Self::Paths(hash) => {
                write!(f, "{}.paths", hex::encode(hash))
            }
            Self::Data(hash) => write!(f, "{}.data", hex::encode(hash)),
            Self::Outboard(hash) => write!(f, "{}.{}", hex::encode(hash), OUTBOARD_EXT),
            Self::Meta(name) => write!(f, "{}.meta", hex::encode(name)),
        }
    }
}

impl FromStr for FileName {
    type Err = ();

    fn from_str(s: &str) -> std::result::Result<Self, Self::Err> {
        // split into base and extension
        let Some((base, ext)) = s.rsplit_once('.') else {
            return Err(());
        };
        // strip optional leading dot
        let base = base.strip_prefix('.').unwrap_or(base);
        let mut hash = [0u8; 32];
        if let Some((base, uuid_text)) = base.split_once('-') {
            let mut uuid = [0u8; 16];
            hex::decode_to_slice(uuid_text, &mut uuid).map_err(|_| ())?;
            if ext == "data" {
                hex::decode_to_slice(base, &mut hash).map_err(|_| ())?;
                Ok(Self::PartialData(hash.into(), uuid))
            } else if ext == OUTBOARD_EXT {
                hex::decode_to_slice(base, &mut hash).map_err(|_| ())?;
                Ok(Self::PartialOutboard(hash.into(), uuid))
            } else {
                Err(())
            }
        } else if ext == "meta" {
            let data = hex::decode(base).map_err(|_| ())?;
            Ok(Self::Meta(data))
        } else {
            hex::decode_to_slice(base, &mut hash).map_err(|_| ())?;
            if ext == "data" {
                Ok(Self::Data(hash.into()))
            } else if ext == OUTBOARD_EXT {
                Ok(Self::Outboard(hash.into()))
            } else if ext == "paths" {
                Ok(Self::Paths(hash.into()))
            } else {
                Err(())
            }
        }
    }
}

/// Write data to a file, and then atomically rename it to the final path.
///
/// This assumes that the directories for both files already exist.
fn write_atomic(temp_path: &Path, final_path: &Path, data: &[u8]) -> io::Result<()> {
    let mut file = std::fs::File::create(temp_path)?;
    file.write_all(data)?;
    std::fs::rename(temp_path, final_path)?;
    Ok(())
}

struct DD<T: fmt::Display>(T);

impl<T: fmt::Display> fmt::Debug for DD<T> {
    fn fmt(&self, f: &mut fmt::Formatter<'_>) -> fmt::Result {
        fmt::Display::fmt(&self.0, f)
    }
}

impl fmt::Debug for FileName {
    fn fmt(&self, f: &mut fmt::Formatter<'_>) -> fmt::Result {
        match self {
            Self::PartialData(hash, guid) => f
                .debug_tuple("PartialData")
                .field(&DD(hash))
                .field(&DD(hex::encode(guid)))
                .finish(),
            Self::Data(hash) => f.debug_tuple("Data").field(&DD(hash)).finish(),
            Self::PartialOutboard(hash, guid) => f
                .debug_tuple("PartialOutboard")
                .field(&DD(hash))
                .field(&DD(hex::encode(guid)))
                .finish(),
            Self::Outboard(hash) => f.debug_tuple("Outboard").field(&DD(hash)).finish(),
            Self::Meta(arg0) => f.debug_tuple("Meta").field(&DD(hex::encode(arg0))).finish(),
            Self::Paths(arg0) => f
                .debug_tuple("Paths")
                .field(&DD(hex::encode(arg0)))
                .finish(),
            Self::TempPaths(hash, guid) => f
                .debug_tuple("TempPaths")
                .field(&DD(hash))
                .field(&DD(hex::encode(guid)))
                .finish(),
        }
    }
}

impl FileName {
    /// true if the purpose is for a temporary file
    pub fn temporary(&self) -> bool {
        match self {
            FileName::PartialData(_, _) => true,
            FileName::Data(_) => false,
            FileName::PartialOutboard(_, _) => true,
            FileName::Outboard(_) => false,
            FileName::Meta(_) => false,
            FileName::TempPaths(_, _) => true,
            FileName::Paths(_) => false,
        }
    }
}

#[cfg(test)]
mod tests {
    use super::*;
    use proptest::prelude::*;

    fn arb_hash() -> impl Strategy<Value = Hash> {
        any::<[u8; 32]>().prop_map(|x| x.into())
    }

    fn arb_filename() -> impl Strategy<Value = FileName> {
        prop_oneof![
            arb_hash().prop_map(FileName::Data),
            arb_hash().prop_map(FileName::Outboard),
            arb_hash().prop_map(FileName::Paths),
            (arb_hash(), any::<[u8; 16]>())
                .prop_map(|(hash, uuid)| FileName::PartialData(hash, uuid)),
            (arb_hash(), any::<[u8; 16]>())
                .prop_map(|(hash, uuid)| FileName::PartialOutboard(hash, uuid)),
            any::<Vec<u8>>().prop_map(FileName::Meta),
        ]
    }

    #[test]
    fn filename_parse_error() {
        assert!(FileName::from_str("foo").is_err());
        assert!(FileName::from_str("1234.data").is_err());
        assert!(FileName::from_str("1234ABDC.outboard").is_err());
        assert!(FileName::from_str("1234-1234.data").is_err());
        assert!(FileName::from_str("1234ABDC-1234.outboard").is_err());
    }

    proptest! {
        #[test]
        fn filename_roundtrip(name in arb_filename()) {
            let s = name.to_string();
            let name2 = super::FileName::from_str(&s).unwrap();
            prop_assert_eq!(name, name2);
        }
    }
}<|MERGE_RESOLUTION|>--- conflicted
+++ resolved
@@ -317,11 +317,7 @@
 impl MapMut for Store {
     type EntryMut = EntryMut;
 
-<<<<<<< HEAD
-    fn entry_status(&self, hash: &Hash) -> io::Result<EntryStatus> {
-=======
     fn entry_status_sync(&self, hash: &Hash) -> io::Result<EntryStatus> {
->>>>>>> 5398479e
         let state = self.0.state.read().unwrap();
         Ok(if state.complete.contains_key(hash) {
             EntryStatus::Complete
@@ -355,11 +351,7 @@
         })
     }
 
-<<<<<<< HEAD
-    fn get_or_create_partial(&self, hash: Hash, size: u64) -> io::Result<Self::EntryMut> {
-=======
     async fn get_or_create(&self, hash: Hash, size: u64) -> io::Result<Self::EntryMut> {
->>>>>>> 5398479e
         let mut state = self.0.state.write().unwrap();
         // this protects the entry from being deleted until the next mark phase
         //
@@ -585,11 +577,7 @@
 
 impl Map for Store {
     type Entry = Entry;
-<<<<<<< HEAD
-    fn get(&self, hash: &Hash) -> io::Result<Option<Self::Entry>> {
-=======
     async fn get(&self, hash: &Hash) -> io::Result<Option<Self::Entry>> {
->>>>>>> 5398479e
         let state = self.0.state.read().unwrap();
         Ok(if let Some(entry) = state.complete.get(hash) {
             state.get_entry(hash, entry, &self.0.options)
