--- conflicted
+++ resolved
@@ -15,11 +15,7 @@
 use std::task::Poll;
 use std::time::Duration;
 
-<<<<<<< HEAD
-use anyhow::{bail, Context, Result};
-=======
 use anyhow::{anyhow, bail, Context, Result};
->>>>>>> 5c7cbf16
 use bytes::Bytes;
 use futures::future::{BoxFuture, Shared};
 use futures::{FutureExt, Stream, StreamExt, TryFutureExt};
@@ -29,13 +25,9 @@
 use iroh_bytes::collection::{CollectionParser, NoCollectionParser};
 use iroh_bytes::get::Stats;
 use iroh_bytes::protocol::GetRequest;
-<<<<<<< HEAD
-use iroh_bytes::util::RpcResult;
-=======
 use iroh_bytes::provider::ShareProgress;
 use iroh_bytes::util::progress::{FlumeProgressSender, IdGenerator, ProgressSender};
 use iroh_bytes::util::{RpcError, RpcResult};
->>>>>>> 5c7cbf16
 use iroh_bytes::{
     protocol::{Closed, Request, RequestToken},
     provider::{CustomGetHandler, ProvideProgress, RequestAuthorizationHandler},
@@ -43,10 +35,7 @@
     util::Hash,
 };
 use iroh_gossip::net::{Gossip, GOSSIP_ALPN};
-<<<<<<< HEAD
-=======
 use iroh_io::AsyncSliceReaderExt;
->>>>>>> 5c7cbf16
 use iroh_net::magic_endpoint::get_alpn;
 use iroh_net::{
     config::Endpoint,
@@ -54,11 +43,7 @@
     tls::{self, Keypair, PeerId},
     MagicEndpoint,
 };
-<<<<<<< HEAD
-use iroh_sync::store::Store;
-=======
 use iroh_sync::store::Store as DocStore;
->>>>>>> 5c7cbf16
 use once_cell::sync::OnceCell;
 use quic_rpc::server::RpcChannel;
 use quic_rpc::transport::flume::FlumeConnection;
@@ -69,23 +54,15 @@
 use tokio_util::sync::CancellationToken;
 use tracing::{debug, trace};
 
-use crate::database::flat::writable::WritableFileDatabase;
 use crate::dial::Ticket;
 use crate::download::Downloader;
 use crate::rpc_protocol::{
-<<<<<<< HEAD
-    AddrsRequest, AddrsResponse, IdRequest, IdResponse, ListBlobsRequest, ListBlobsResponse,
-    ListCollectionsRequest, ListCollectionsResponse, ProvideRequest, ProviderRequest,
-    ProviderResponse, ProviderService, ShutdownRequest, StatsGetRequest, StatsGetResponse,
-    ValidateRequest, VersionRequest, VersionResponse, WatchRequest, WatchResponse,
-=======
     AddrsRequest, AddrsResponse, BytesGetRequest, BytesGetResponse, IdRequest, IdResponse,
     ListBlobsRequest, ListBlobsResponse, ListCollectionsRequest, ListCollectionsResponse,
     ListIncompleteBlobsRequest, ListIncompleteBlobsResponse, ProvideRequest, ProviderRequest,
     ProviderResponse, ProviderService, ShareRequest, ShutdownRequest, StatsGetRequest,
     StatsGetResponse, ValidateRequest, VersionRequest, VersionResponse, WatchRequest,
     WatchResponse,
->>>>>>> 5c7cbf16
 };
 use crate::sync::{SyncEngine, SYNC_ALPN};
 
@@ -105,23 +82,15 @@
 pub fn init_metrics_collection() {
     use iroh_metrics::core::Metric;
 
-<<<<<<< HEAD
-    iroh_metrics::core::Core::init(|reg, metrics| {
-=======
     iroh_metrics::core::Core::try_init(|reg, metrics| {
->>>>>>> 5c7cbf16
         metrics.insert(crate::metrics::Metrics::new(reg));
         metrics.insert(iroh_sync::metrics::Metrics::new(reg));
         metrics.insert(iroh_net::metrics::MagicsockMetrics::new(reg));
         metrics.insert(iroh_net::metrics::NetcheckMetrics::new(reg));
         metrics.insert(iroh_net::metrics::PortmapMetrics::new(reg));
         metrics.insert(iroh_net::metrics::DerpMetrics::new(reg));
-<<<<<<< HEAD
-    });
-=======
     })
     .ok();
->>>>>>> 5c7cbf16
 }
 
 /// Builder for the [`Node`].
@@ -140,13 +109,8 @@
     E = DummyServerEndpoint,
     C = NoCollectionParser,
 > where
-<<<<<<< HEAD
-    D: BaoMap,
-    S: Store,
-=======
     D: Map,
     S: DocStore,
->>>>>>> 5c7cbf16
     E: ServiceEndpoint<ProviderService>,
     C: CollectionParser,
 {
@@ -160,11 +124,7 @@
     derp_map: Option<DerpMap>,
     collection_parser: C,
     rt: Option<runtime::Handle>,
-<<<<<<< HEAD
-    docs: (S, PathBuf),
-=======
     docs: S,
->>>>>>> 5c7cbf16
 }
 
 const PROTOCOLS: [&[u8]; 3] = [&iroh_bytes::protocol::ALPN, GOSSIP_ALPN, SYNC_ALPN];
@@ -208,15 +168,9 @@
     }
 }
 
-<<<<<<< HEAD
-impl<D: BaoMap, S: Store> Builder<D, S> {
-    /// Creates a new builder for [`Node`] using the given database.
-    fn with_db_and_store(db: D, store: S, blobs_path: PathBuf) -> Self {
-=======
 impl<D: Map, S: DocStore> Builder<D, S> {
     /// Creates a new builder for [`Node`] using the given database.
     fn with_db_and_store(db: D, docs: S) -> Self {
->>>>>>> 5c7cbf16
         Self {
             bind_addr: DEFAULT_BIND_ADDR.into(),
             keypair: Keypair::generate(),
@@ -228,24 +182,15 @@
             auth_handler: Arc::new(NoopRequestAuthorizationHandler),
             collection_parser: NoCollectionParser,
             rt: None,
-<<<<<<< HEAD
-            docs: (store, blobs_path),
-=======
             docs,
->>>>>>> 5c7cbf16
         }
     }
 }
 
 impl<D, S, E, C> Builder<D, S, E, C>
 where
-<<<<<<< HEAD
-    D: BaoReadonlyDb,
-    S: Store,
-=======
     D: BaoStore,
     S: DocStore,
->>>>>>> 5c7cbf16
     E: ServiceEndpoint<ProviderService>,
     C: CollectionParser,
 {
@@ -403,22 +348,12 @@
 
         // spawn the sync engine
         // TODO: Remove once persistence is merged
-<<<<<<< HEAD
-        let db = WritableFileDatabase::new(self.docs.1).await?;
-        let downloader = Downloader::new(rt.clone(), endpoint.clone(), db.clone());
-=======
         let downloader = Downloader::new(rt.clone(), endpoint.clone(), self.db.clone());
->>>>>>> 5c7cbf16
         let sync = SyncEngine::spawn(
             rt.clone(),
             endpoint.clone(),
             gossip.clone(),
-<<<<<<< HEAD
-            self.docs.0,
-            db,
-=======
             self.docs,
->>>>>>> 5c7cbf16
             downloader,
         );
 
@@ -565,11 +500,7 @@
     }
 }
 
-<<<<<<< HEAD
-async fn handle_connection<D: BaoReadonlyDb, S: Store, C: CollectionParser>(
-=======
 async fn handle_connection<D: BaoStore, S: DocStore, C: CollectionParser>(
->>>>>>> 5c7cbf16
     connecting: quinn::Connecting,
     alpn: String,
     node: Arc<NodeInner<D, S>>,
@@ -640,21 +571,13 @@
 /// await the [`Node`] struct directly, it will complete when the task completes.  If
 /// this is dropped the node task is not stopped but keeps running.
 #[derive(Debug, Clone)]
-<<<<<<< HEAD
-pub struct Node<D: BaoMap, S: Store> {
-=======
 pub struct Node<D: Map, S: DocStore> {
->>>>>>> 5c7cbf16
     inner: Arc<NodeInner<D, S>>,
     task: Shared<BoxFuture<'static, Result<(), Arc<JoinError>>>>,
 }
 
 #[derive(derive_more::Debug)]
-<<<<<<< HEAD
-struct NodeInner<D, S: Store> {
-=======
 struct NodeInner<D, S: DocStore> {
->>>>>>> 5c7cbf16
     db: D,
     endpoint: MagicEndpoint,
     keypair: Keypair,
@@ -675,23 +598,14 @@
     ByteProvide(iroh_bytes::provider::Event),
 }
 
-<<<<<<< HEAD
-impl<D: BaoReadonlyDb, S: Store> Node<D, S> {
-=======
 impl<D: ReadableStore, S: DocStore> Node<D, S> {
->>>>>>> 5c7cbf16
     /// Returns a new builder for the [`Node`].
     ///
     /// Once the done with the builder call [`Builder::spawn`] to create the node.
     ///
     /// TODO: remove blobs_path argument once peristence branch is merged
-<<<<<<< HEAD
-    pub fn builder(db: D, store: S, writable_db_path: PathBuf) -> Builder<D, S> {
-        Builder::with_db_and_store(db, store, writable_db_path)
-=======
     pub fn builder(bao_store: D, doc_store: S) -> Builder<D, S> {
         Builder::with_db_and_store(bao_store, doc_store)
->>>>>>> 5c7cbf16
     }
 
     /// The address on which the node socket is bound.
@@ -716,27 +630,6 @@
     /// Returns the [`PeerId`] of the node.
     pub fn peer_id(&self) -> PeerId {
         self.inner.keypair.public().into()
-    }
-
-    /// Dial a given peer
-    /// TODO(b5): I'd like to use this in iroh_ffi to have the node manage
-    /// a single endpoint, but I run into lifetime errors when trying to work
-    /// this way
-    // pub async fn dial(
-    //     &self,
-    //     alpn: &[u8],
-    //     peer_id: PeerId,
-    //     known_addrs: &Vec<SocketAddr>,
-    // ) -> Result<quinn::Connection> {
-    //     self.inner
-    //         .endpoint
-    //         .connect(peer_id, alpn, known_addrs)
-    //         .await
-    //         .context("failed to dial")
-    // }
-
-    pub fn keypair(&self) -> Keypair {
-        self.inner.keypair.clone()
     }
 
     /// Subscribe to [`Event`]s emitted from the node, informing about connections and
@@ -799,11 +692,7 @@
     }
 }
 
-<<<<<<< HEAD
-impl<D: BaoMap, S: Store> NodeInner<D, S> {
-=======
 impl<D: Map, S: DocStore> NodeInner<D, S> {
->>>>>>> 5c7cbf16
     async fn local_endpoints(&self) -> Result<Vec<Endpoint>> {
         self.endpoint.local_endpoints().await
     }
@@ -824,11 +713,7 @@
 }
 
 /// The future completes when the spawned tokio task finishes.
-<<<<<<< HEAD
-impl<D: BaoMap, S: Store> Future for Node<D, S> {
-=======
 impl<D: Map, S: DocStore> Future for Node<D, S> {
->>>>>>> 5c7cbf16
     type Output = Result<(), Arc<JoinError>>;
 
     fn poll(mut self: Pin<&mut Self>, cx: &mut std::task::Context<'_>) -> Poll<Self::Output> {
@@ -837,20 +722,12 @@
 }
 
 #[derive(Debug, Clone)]
-<<<<<<< HEAD
-struct RpcHandler<D, S: Store, C> {
-=======
 struct RpcHandler<D, S: DocStore, C> {
->>>>>>> 5c7cbf16
     inner: Arc<NodeInner<D, S>>,
     collection_parser: C,
 }
 
-<<<<<<< HEAD
-impl<D: BaoMap + BaoReadonlyDb, S: Store, C: CollectionParser> RpcHandler<D, S, C> {
-=======
 impl<D: BaoStore, S: DocStore, C: CollectionParser> RpcHandler<D, S, C> {
->>>>>>> 5c7cbf16
     fn rt(&self) -> runtime::Handle {
         self.inner.rt.clone()
     }
@@ -1199,18 +1076,6 @@
         res
     }
 
-    async fn stats(self, _req: StatsGetRequest) -> RpcResult<StatsGetResponse> {
-        #[cfg(feature = "metrics")]
-        let res = Ok(StatsGetResponse {
-            stats: crate::metrics::get_metrics()?,
-        });
-
-        #[cfg(not(feature = "metrics"))]
-        let res = Err(anyhow::anyhow!("metrics are disabled").into());
-
-        res
-    }
-
     async fn version(self, _: VersionRequest) -> VersionResponse {
         VersionResponse {
             version: env!("CARGO_PKG_VERSION").to_string(),
@@ -1285,13 +1150,8 @@
 }
 
 fn handle_rpc_request<
-<<<<<<< HEAD
-    D: BaoReadonlyDb,
-    S: Store,
-=======
     D: BaoStore,
     S: DocStore,
->>>>>>> 5c7cbf16
     E: ServiceEndpoint<ProviderService>,
     C: CollectionParser,
 >(
@@ -1373,14 +1233,9 @@
                 .await
             }
             DocSet(msg) => {
-<<<<<<< HEAD
-                chan.rpc(msg, handler, |handler, req| async move {
-                    handler.inner.sync.doc_set(req).await
-=======
                 let bao_store = handler.inner.db.clone();
                 chan.rpc(msg, handler, |handler, req| async move {
                     handler.inner.sync.doc_set(&bao_store, req).await
->>>>>>> 5c7cbf16
                 })
                 .await
             }
@@ -1400,7 +1255,6 @@
                 })
                 .await
             }
-<<<<<<< HEAD
             DocSubscribe(msg) => {
                 chan.server_streaming(msg, handler, |handler, req| {
                     handler.inner.sync.doc_subscribe(req)
@@ -1408,16 +1262,7 @@
                 .await
             }
             // TODO: make streaming
-            BytesGet(msg) => {
-                chan.rpc(msg, handler, |handler, req| async move {
-                    handler.inner.sync.bytes_get(req).await
-                })
-                .await
-            }
-=======
-            // TODO: make streaming
             BytesGet(msg) => chan.rpc(msg, handler, RpcHandler::bytes_get).await,
->>>>>>> 5c7cbf16
         }
     });
 }
