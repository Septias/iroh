--- conflicted
+++ resolved
@@ -15,11 +15,6 @@
     rpc_protocol::{ProviderRequest, ProviderResponse, ProviderService},
     util::{fs::load_secret_key, path::IrohPaths},
 };
-<<<<<<< HEAD
-use iroh_bytes::protocol::RequestToken;
-=======
-use iroh_bytes::util::runtime;
->>>>>>> 1dfb7acf
 use iroh_net::{
     derp::{DerpMap, DerpMode},
     key::SecretKey,
@@ -146,12 +141,7 @@
 
     async fn start_node(
         &self,
-<<<<<<< HEAD
         rt: &LocalPoolHandle,
-        token: Option<RequestToken>,
-=======
-        rt: &runtime::Handle,
->>>>>>> 1dfb7acf
         derp_map: Option<DerpMap>,
     ) -> Result<Node<iroh_bytes::store::flat::Store>> {
         let rpc_status = RpcStatus::load(iroh_data_root()?).await?;
@@ -189,12 +179,7 @@
         Node::builder(bao_store, doc_store)
             .derp_mode(derp_mode)
             .peers_data_path(peers_data_path)
-<<<<<<< HEAD
-            .bind_addr(self.addr)
             .local_pool(rt)
-=======
-            .runtime(rt)
->>>>>>> 1dfb7acf
             .rpc_endpoint(rpc_endpoint)
             .secret_key(secret_key)
             .spawn()
