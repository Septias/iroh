use std::{
    collections::{BTreeMap, HashMap},
    path::PathBuf,
    time::Duration,
};

use anyhow::{Context, Result};
use bytes::Bytes;
use futures::{Stream, StreamExt};
use indicatif::{HumanBytes, MultiProgress, ProgressBar, ProgressStyle};
use iroh::client::quic::Iroh;
use iroh_bytes::{provider::AddProgress, Hash};

<<<<<<< HEAD
pub async fn run(
    client: RpcClient,
    path: PathBuf,
    in_place: bool,
    tag: Option<Bytes>,
) -> Result<()> {
    let absolute = path.canonicalize()?;
    println!("Adding {} as {}...", path.display(), absolute.display());
    let stream = client
        .server_streaming(ProvideRequest {
            path: absolute,
            in_place,
            tag,
        })
        .await?;
=======
pub async fn run(iroh: &Iroh, path: PathBuf, in_place: bool) -> Result<()> {
    let absolute = path.canonicalize()?;
    println!("Adding {} as {}...", path.display(), absolute.display());
    let stream = iroh.blobs.add_from_path(absolute, in_place).await?;
>>>>>>> 8fe3f710
    let (hash, entries) = aggregate_add_response(stream).await?;
    print_add_response(hash, entries);
    Ok(())
}

#[derive(Debug)]
pub struct ProvideResponseEntry {
    pub name: String,
    pub size: u64,
    pub hash: Hash,
}

pub async fn aggregate_add_response(
    mut stream: impl Stream<Item = Result<AddProgress>> + Unpin,
) -> Result<(Hash, Vec<ProvideResponseEntry>)> {
    let mut collection_hash = None;
    let mut collections = BTreeMap::<u64, (String, u64, Option<Hash>)>::new();
    let mut mp = Some(ProvideProgressState::new());
    while let Some(item) = stream.next().await {
        match item? {
            AddProgress::Found { name, id, size } => {
                tracing::trace!("Found({id},{name},{size})");
                if let Some(mp) = mp.as_mut() {
                    mp.found(name.clone(), id, size);
                }
                collections.insert(id, (name, size, None));
            }
            AddProgress::Progress { id, offset } => {
                tracing::trace!("Progress({id}, {offset})");
                if let Some(mp) = mp.as_mut() {
                    mp.progress(id, offset);
                }
            }
            AddProgress::Done { hash, id } => {
                tracing::trace!("Done({id},{hash:?})");
                if let Some(mp) = mp.as_mut() {
                    mp.done(id, hash);
                }
                match collections.get_mut(&id) {
                    Some((_, _, ref mut h)) => {
                        *h = Some(hash);
                    }
                    None => {
                        anyhow::bail!("Got Done for unknown collection id {id}");
                    }
                }
            }
            AddProgress::AllDone { hash } => {
                tracing::trace!("AllDone({hash:?})");
                if let Some(mp) = mp.take() {
                    mp.all_done();
                }
                collection_hash = Some(hash);
                break;
            }
            AddProgress::Abort(e) => {
                if let Some(mp) = mp.take() {
                    mp.error();
                }
                anyhow::bail!("Error while adding data: {e}");
            }
        }
    }
    let hash = collection_hash.context("Missing hash for collection")?;
    let entries = collections
        .into_iter()
        .map(|(_, (name, size, hash))| {
            let hash = hash.context(format!("Missing hash for {name}"))?;
            Ok(ProvideResponseEntry { name, size, hash })
        })
        .collect::<Result<Vec<_>>>()?;
    Ok((hash, entries))
}

pub fn print_add_response(hash: Hash, entries: Vec<ProvideResponseEntry>) {
    let mut total_size = 0;
    for ProvideResponseEntry { name, size, hash } in entries {
        total_size += size;
        println!("- {}: {} {:#}", name, HumanBytes(size), hash);
    }
    println!("Total: {}", HumanBytes(total_size));
    println!();
    println!("Collection: {}", hash);
}

#[derive(Debug)]
pub struct ProvideProgressState {
    mp: MultiProgress,
    pbs: HashMap<u64, ProgressBar>,
}

impl ProvideProgressState {
    fn new() -> Self {
        Self {
            mp: MultiProgress::new(),
            pbs: HashMap::new(),
        }
    }

    fn found(&mut self, name: String, id: u64, size: u64) {
        let pb = self.mp.add(ProgressBar::new(size));
        pb.set_style(ProgressStyle::default_bar()
            .template("{spinner:.green} [{bar:40.cyan/blue}] {msg} {bytes}/{total_bytes} ({bytes_per_sec}, eta {eta})").unwrap()
            .progress_chars("=>-"));
        pb.set_message(name);
        pb.set_length(size);
        pb.set_position(0);
        pb.enable_steady_tick(Duration::from_millis(500));
        self.pbs.insert(id, pb);
    }

    fn progress(&mut self, id: u64, progress: u64) {
        if let Some(pb) = self.pbs.get_mut(&id) {
            pb.set_position(progress);
        }
    }

    fn done(&mut self, id: u64, _hash: Hash) {
        if let Some(pb) = self.pbs.remove(&id) {
            pb.finish_and_clear();
            self.mp.remove(&pb);
        }
    }

    fn all_done(self) {
        self.mp.clear().ok();
    }

    fn error(self) {
        self.mp.clear().ok();
    }
}<|MERGE_RESOLUTION|>--- conflicted
+++ resolved
@@ -5,34 +5,15 @@
 };
 
 use anyhow::{Context, Result};
-use bytes::Bytes;
 use futures::{Stream, StreamExt};
 use indicatif::{HumanBytes, MultiProgress, ProgressBar, ProgressStyle};
 use iroh::client::quic::Iroh;
 use iroh_bytes::{provider::AddProgress, Hash};
 
-<<<<<<< HEAD
-pub async fn run(
-    client: RpcClient,
-    path: PathBuf,
-    in_place: bool,
-    tag: Option<Bytes>,
-) -> Result<()> {
-    let absolute = path.canonicalize()?;
-    println!("Adding {} as {}...", path.display(), absolute.display());
-    let stream = client
-        .server_streaming(ProvideRequest {
-            path: absolute,
-            in_place,
-            tag,
-        })
-        .await?;
-=======
 pub async fn run(iroh: &Iroh, path: PathBuf, in_place: bool) -> Result<()> {
     let absolute = path.canonicalize()?;
     println!("Adding {} as {}...", path.display(), absolute.display());
     let stream = iroh.blobs.add_from_path(absolute, in_place).await?;
->>>>>>> 8fe3f710
     let (hash, entries) = aggregate_add_response(stream).await?;
     print_add_response(hash, entries);
     Ok(())
