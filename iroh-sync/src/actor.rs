//! This contains an actor spawned on a seperate thread to process replica and store operations.

use std::{
    collections::{hash_map, HashMap},
    num::NonZeroU64,
    sync::Arc,
};

use anyhow::{anyhow, Context, Result};
use bytes::Bytes;
use iroh_bytes::Hash;
use serde::{Deserialize, Serialize};
use tokio::sync::oneshot;
use tracing::{debug, error, error_span, trace, warn};

use crate::{
    ranger::Message,
<<<<<<< HEAD
    store::{self, Query},
    Author, AuthorId, ContentStatus, ContentStatusCallback, Event, Namespace, NamespaceId,
    PeerIdBytes, Replica, SignedEntry, SyncOutcome,
=======
    store::{self, GetFilter},
    Author, AuthorHeads, AuthorId, ContentStatus, ContentStatusCallback, Event, Namespace,
    NamespaceId, PeerIdBytes, Replica, SignedEntry, SyncOutcome,
>>>>>>> a916d4cb
};

#[derive(derive_more::Debug, derive_more::Display)]
enum Action {
    #[display("NewAuthor")]
    ImportAuthor {
        author: Author,
        #[debug("reply")]
        reply: oneshot::Sender<Result<AuthorId>>,
    },
    #[display("NewReplica")]
    ImportNamespace {
        namespace: Namespace,
        #[debug("reply")]
        reply: oneshot::Sender<Result<NamespaceId>>,
    },
    #[display("ListAuthors")]
    ListAuthors {
        #[debug("reply")]
        reply: flume::Sender<Result<AuthorId>>,
    },
    #[display("ListReplicas")]
    ListReplicas {
        #[debug("reply")]
        reply: flume::Sender<Result<NamespaceId>>,
    },
    #[display("Replica({}, {})", _0.fmt_short(), _1)]
    Replica(NamespaceId, ReplicaAction),
    #[display("Shutdown")]
    Shutdown,
}

#[derive(derive_more::Debug, strum::Display)]
enum ReplicaAction {
    Open {
        #[debug("reply")]
        reply: oneshot::Sender<Result<()>>,
        opts: OpenOpts,
    },
    Close {
        #[debug("reply")]
        reply: oneshot::Sender<Result<bool>>,
    },
    GetState {
        #[debug("reply")]
        reply: oneshot::Sender<Result<OpenState>>,
    },
    SetSync {
        sync: bool,
        #[debug("reply")]
        reply: oneshot::Sender<Result<()>>,
    },
    Subscribe {
        sender: flume::Sender<Event>,
        #[debug("reply")]
        reply: oneshot::Sender<Result<()>>,
    },
    Unsubscribe {
        sender: flume::Sender<Event>,
        #[debug("reply")]
        reply: oneshot::Sender<Result<()>>,
    },
    InsertLocal {
        author: AuthorId,
        key: Bytes,
        hash: Hash,
        len: u64,
        #[debug("reply")]
        reply: oneshot::Sender<Result<()>>,
    },
    DeletePrefix {
        author: AuthorId,
        key: Bytes,
        #[debug("reply")]
        reply: oneshot::Sender<Result<usize>>,
    },
    InsertRemote {
        entry: SignedEntry,
        from: PeerIdBytes,
        content_status: ContentStatus,
        #[debug("reply")]
        reply: oneshot::Sender<Result<()>>,
    },
    SyncInitialMessage {
        #[debug("reply")]
        reply: oneshot::Sender<Result<Message<SignedEntry>>>,
    },
    SyncProcessMessage {
        message: Message<SignedEntry>,
        from: PeerIdBytes,
        state: SyncOutcome,
        #[debug("reply")]
        reply: oneshot::Sender<Result<(Option<Message<SignedEntry>>, SyncOutcome)>>,
    },
    GetSyncPeers {
        #[debug("reply")]
        reply: oneshot::Sender<Result<Option<Vec<PeerIdBytes>>>>,
    },
    RegisterUsefulPeer {
        peer: PeerIdBytes,
        #[debug("reply")]
        reply: oneshot::Sender<Result<()>>,
    },
    GetOne {
        author: AuthorId,
        key: Bytes,
        reply: oneshot::Sender<Result<Option<SignedEntry>>>,
    },
    GetMany {
        query: Query,
        reply: flume::Sender<Result<SignedEntry>>,
    },
    DropReplica {
        reply: oneshot::Sender<Result<()>>,
    },
    ExportSecretKey {
        reply: oneshot::Sender<Result<Namespace>>,
    },
    HasNewsForUs {
        heads: AuthorHeads,
        #[debug("reply")]
        reply: oneshot::Sender<Result<Option<NonZeroU64>>>,
    },
}

/// The state for an open replica.
#[derive(Debug, Clone, Copy, Default, PartialEq, Eq, Serialize, Deserialize)]
pub struct OpenState {
    /// Whether to accept sync requests for this replica.
    pub sync: bool,
    /// How many event subscriptions are open
    pub subscribers: usize,
    /// By how many handles the replica is currently held open
    pub handles: usize,
}

#[derive(Debug)]
struct OpenReplica<S: store::Store> {
    replica: Replica<S::Instance>,
    handles: usize,
    sync: bool,
}

/// The [`SyncHandle`] is the handle to a thread that runs replica and store operations.
#[derive(Debug, Clone)]
pub struct SyncHandle {
    tx: flume::Sender<Action>,
}

/// Options when opening a replica.
#[derive(Debug, Default)]
pub struct OpenOpts {
    /// Set to true to set sync state to true.
    pub sync: bool,
    /// Optionally subscribe to replica events.
    pub subscribe: Option<flume::Sender<Event>>,
}
impl OpenOpts {
    /// Set sync state to true.
    pub fn sync(mut self) -> Self {
        self.sync = true;
        self
    }
    /// Subscribe to replica events.
    pub fn subscribe(mut self, subscribe: flume::Sender<Event>) -> Self {
        self.subscribe = Some(subscribe);
        self
    }
}

#[allow(missing_docs)]
impl SyncHandle {
    /// Spawn a sync actor and return a handle.
    pub fn spawn<S: store::Store>(
        store: S,
        content_status_callback: Option<ContentStatusCallback>,
        me: String,
    ) -> SyncHandle {
        const ACTION_CAP: usize = 1024;
        let (action_tx, action_rx) = flume::bounded(ACTION_CAP);
        let mut actor = Actor {
            store,
            states: Default::default(),
            action_rx,
            content_status_callback,
        };
        std::thread::spawn(move || {
            let span = error_span!("sync", %me);
            let _enter = span.enter();

            if let Err(err) = actor.run() {
                error!("Sync actor closed with error: {err:?}");
            }
        });
        SyncHandle { tx: action_tx }
    }

    pub async fn open(&self, namespace: NamespaceId, opts: OpenOpts) -> Result<()> {
        let (reply, rx) = oneshot::channel();
        let action = ReplicaAction::Open { reply, opts };
        self.send_replica(namespace, action).await?;
        rx.await?
    }

    pub async fn close(&self, namespace: NamespaceId) -> Result<bool> {
        let (reply, rx) = oneshot::channel();
        self.send_replica(namespace, ReplicaAction::Close { reply })
            .await?;
        rx.await?
    }

    pub async fn subscribe(
        &self,
        namespace: NamespaceId,
        sender: flume::Sender<Event>,
    ) -> Result<()> {
        let (reply, rx) = oneshot::channel();
        self.send_replica(namespace, ReplicaAction::Subscribe { sender, reply })
            .await?;
        rx.await?
    }

    pub async fn unsubscribe(
        &self,
        namespace: NamespaceId,
        sender: flume::Sender<Event>,
    ) -> Result<()> {
        let (reply, rx) = oneshot::channel();
        self.send_replica(namespace, ReplicaAction::Unsubscribe { sender, reply })
            .await?;
        rx.await?
    }

    pub async fn set_sync(&self, namespace: NamespaceId, sync: bool) -> Result<()> {
        let (reply, rx) = oneshot::channel();
        let action = ReplicaAction::SetSync { sync, reply };
        self.send_replica(namespace, action).await?;
        rx.await?
    }

    pub async fn insert_local(
        &self,
        namespace: NamespaceId,
        author: AuthorId,
        key: Bytes,
        hash: Hash,
        len: u64,
    ) -> Result<()> {
        let (reply, rx) = oneshot::channel();
        let action = ReplicaAction::InsertLocal {
            author,
            key,
            hash,
            len,
            reply,
        };
        self.send_replica(namespace, action).await?;
        rx.await?
    }

    pub async fn delete_prefix(
        &self,
        namespace: NamespaceId,
        author: AuthorId,
        key: Bytes,
    ) -> Result<usize> {
        let (reply, rx) = oneshot::channel();
        let action = ReplicaAction::DeletePrefix { author, key, reply };
        self.send_replica(namespace, action).await?;
        rx.await?
    }

    pub async fn insert_remote(
        &self,
        namespace: NamespaceId,
        entry: SignedEntry,
        from: PeerIdBytes,
        content_status: ContentStatus,
    ) -> Result<()> {
        let (reply, rx) = oneshot::channel();
        let action = ReplicaAction::InsertRemote {
            entry,
            from,
            content_status,
            reply,
        };
        self.send_replica(namespace, action).await?;
        rx.await?
    }

    pub async fn sync_initial_message(
        &self,
        namespace: NamespaceId,
    ) -> Result<Message<SignedEntry>> {
        let (reply, rx) = oneshot::channel();
        let action = ReplicaAction::SyncInitialMessage { reply };
        self.send_replica(namespace, action).await?;
        rx.await?
    }

    pub async fn sync_process_message(
        &self,
        namespace: NamespaceId,
        message: Message<SignedEntry>,
        from: PeerIdBytes,
        state: SyncOutcome,
    ) -> Result<(Option<Message<SignedEntry>>, SyncOutcome)> {
        let (reply, rx) = oneshot::channel();
        let action = ReplicaAction::SyncProcessMessage {
            reply,
            message,
            from,
            state,
        };
        self.send_replica(namespace, action).await?;
        rx.await?
    }

    pub async fn get_sync_peers(&self, namespace: NamespaceId) -> Result<Option<Vec<PeerIdBytes>>> {
        let (reply, rx) = oneshot::channel();
        let action = ReplicaAction::GetSyncPeers { reply };
        self.send_replica(namespace, action).await?;
        rx.await?
    }

    pub async fn register_useful_peer(
        &self,
        namespace: NamespaceId,
        peer: PeerIdBytes,
    ) -> Result<()> {
        let (reply, rx) = oneshot::channel();
        let action = ReplicaAction::RegisterUsefulPeer { reply, peer };
        self.send_replica(namespace, action).await?;
        rx.await?
    }

<<<<<<< HEAD
=======
    pub async fn has_news_for_us(
        &self,
        namespace: NamespaceId,
        heads: AuthorHeads,
    ) -> Result<Option<NonZeroU64>> {
        let (reply, rx) = oneshot::channel();
        let action = ReplicaAction::HasNewsForUs { reply, heads };
        self.send_replica(namespace, action).await?;
        rx.await?
    }

    // TODO: it would be great if this could be a sync method...
>>>>>>> a916d4cb
    pub async fn get_many(
        &self,
        namespace: NamespaceId,
        query: Query,
        reply: flume::Sender<Result<SignedEntry>>,
    ) -> Result<()> {
        let action = ReplicaAction::GetMany { query, reply };
        self.send_replica(namespace, action).await?;
        Ok(())
    }

    pub async fn get_one(
        &self,
        namespace: NamespaceId,
        author: AuthorId,
        key: Bytes,
    ) -> Result<Option<SignedEntry>> {
        let (reply, rx) = oneshot::channel();
        let author = author.into();
        let key = key.into();
        let action = ReplicaAction::GetOne { author, key, reply };
        self.send_replica(namespace, action).await?;
        rx.await?
    }

    pub async fn drop_replica(&self, namespace: NamespaceId) -> Result<()> {
        let (reply, rx) = oneshot::channel();
        let action = ReplicaAction::DropReplica { reply };
        self.send_replica(namespace, action).await?;
        rx.await?
    }

    pub async fn export_secret_key(&self, namespace: NamespaceId) -> Result<Namespace> {
        let (reply, rx) = oneshot::channel();
        let action = ReplicaAction::ExportSecretKey { reply };
        self.send_replica(namespace, action).await?;
        rx.await?
    }

    pub async fn get_state(&self, namespace: NamespaceId) -> Result<OpenState> {
        let (reply, rx) = oneshot::channel();
        let action = ReplicaAction::GetState { reply };
        self.send_replica(namespace, action).await?;
        rx.await?
    }

    pub async fn shutdown(&self) {
        self.send(Action::Shutdown).await.ok();
    }

    pub async fn list_authors(&self, reply: flume::Sender<Result<AuthorId>>) -> Result<()> {
        self.send(Action::ListAuthors { reply }).await
    }

    pub async fn list_replicas(&self, reply: flume::Sender<Result<NamespaceId>>) -> Result<()> {
        self.send(Action::ListReplicas { reply }).await
    }

    pub async fn import_author(&self, author: Author) -> Result<AuthorId> {
        let (reply, rx) = oneshot::channel();
        self.send(Action::ImportAuthor { author, reply }).await?;
        rx.await?
    }

    pub async fn import_namespace(&self, namespace: Namespace) -> Result<NamespaceId> {
        let (reply, rx) = oneshot::channel();
        self.send(Action::ImportNamespace { namespace, reply })
            .await?;
        rx.await?
    }

    async fn send(&self, action: Action) -> Result<()> {
        self.tx
            .send_async(action)
            .await
            .context("sending to iroh_sync actor failed")?;
        Ok(())
    }
    async fn send_replica(&self, namespace: NamespaceId, action: ReplicaAction) -> Result<()> {
        self.send(Action::Replica(namespace, action)).await?;
        Ok(())
    }
}

struct Actor<S: store::Store> {
    store: S,
    states: OpenReplicas<S>,
    action_rx: flume::Receiver<Action>,
    content_status_callback: Option<ContentStatusCallback>,
}

impl<S: store::Store> Actor<S> {
    fn run(&mut self) -> Result<()> {
        while let Ok(action) = self.action_rx.recv() {
            trace!(%action, "tick");
            let is_shutdown = matches!(action, Action::Shutdown);
            if self.on_action(action).is_err() {
                warn!("failed to send reply: receiver dropped");
            }
            if is_shutdown {
                break;
            }
        }
        trace!("shutdown");
        Ok(())
    }

    fn on_action(&mut self, action: Action) -> Result<(), SendReplyError> {
        match action {
            Action::Shutdown => {
                self.close_all();
                Ok(())
            }
            Action::ImportAuthor { author, reply } => {
                let id = author.id();
                send_reply(reply, self.store.import_author(author).map(|_| id))
            }
            Action::ImportNamespace { namespace, reply } => {
                let id = namespace.id();
                send_reply(reply, self.store.import_namespace(namespace).map(|_| id))
            }
            Action::ListAuthors { reply } => iter_to_channel(
                reply,
                self.store
                    .list_authors()
                    .map(|a| a.map(|a| a.map(|a| a.id()))),
            ),
            Action::ListReplicas { reply } => iter_to_channel(reply, self.store.list_namespaces()),
            Action::Replica(namespace, action) => self.on_replica_action(namespace, action),
        }
    }

    fn on_replica_action(
        &mut self,
        namespace: NamespaceId,
        action: ReplicaAction,
    ) -> Result<(), SendReplyError> {
        match action {
            ReplicaAction::Open { reply, opts } => {
                let res = self.open(namespace, opts);
                send_reply(reply, res)
            }
            ReplicaAction::Close { reply } => {
                let res = self.close(namespace);
                // ignore errors when no receiver is present for close
                reply.send(Ok(res)).ok();
                Ok(())
            }
            ReplicaAction::Subscribe { sender, reply } => send_reply_with(reply, self, |this| {
                let replica = this.states.replica(&namespace)?;
                replica.subscribe(sender);
                Ok(())
            }),
            ReplicaAction::Unsubscribe { sender, reply } => send_reply_with(reply, self, |this| {
                let replica = this.states.replica(&namespace)?;
                replica.unsubscribe(&sender);
                drop(sender);
                Ok(())
            }),
            ReplicaAction::SetSync { sync, reply } => send_reply_with(reply, self, |this| {
                let state = this.states.get_mut(&namespace)?;
                state.sync = sync;
                Ok(())
            }),
            ReplicaAction::InsertLocal {
                author,
                key,
                hash,
                len,
                reply,
            } => send_reply_with(reply, self, |this| {
                let author = get_author(&this.store, &author)?;
                let replica = this.states.replica(&namespace)?;
                replica.insert(&key, &author, hash, len)?;
                Ok(())
            }),
            ReplicaAction::DeletePrefix { author, key, reply } => {
                send_reply_with(reply, self, |this| {
                    let author = get_author(&this.store, &author)?;
                    let replica = this.states.replica(&namespace)?;
                    let res = replica.delete_prefix(&key, &author)?;
                    Ok(res)
                })
            }
            ReplicaAction::InsertRemote {
                entry,
                from,
                content_status,
                reply,
            } => send_reply_with(reply, self, move |this| {
                let replica = this.states.replica_if_syncing(&namespace)?;
                replica.insert_remote_entry(entry, from, content_status)?;
                Ok(())
            }),

            ReplicaAction::SyncInitialMessage { reply } => {
                send_reply_with(reply, self, move |this| {
                    let replica = this.states.replica_if_syncing(&namespace)?;
                    let res = replica.sync_initial_message()?;
                    Ok(res)
                })
            }
            ReplicaAction::SyncProcessMessage {
                message,
                from,
                mut state,
                reply,
            } => send_reply_with(reply, self, move |this| {
                let replica = this.states.replica_if_syncing(&namespace)?;
                let res = replica.sync_process_message(message, from, &mut state)?;
                Ok((res, state))
            }),
            ReplicaAction::GetSyncPeers { reply } => send_reply_with(reply, self, move |this| {
                this.states.ensure_open(&namespace)?;
                let peers = this.store.get_sync_peers(&namespace)?;
                Ok(peers.map(|iter| iter.collect()))
            }),
            ReplicaAction::RegisterUsefulPeer { peer, reply } => {
                let res = self.store.register_useful_peer(namespace, peer);
                send_reply(reply, res)
            }
            ReplicaAction::GetOne { author, key, reply } => {
                send_reply_with(reply, self, move |this| {
                    this.states.ensure_open(&namespace)?;
                    this.store.get_one(namespace, author, key)
                })
            }
            ReplicaAction::GetMany { query, reply } => {
                let iter = self
                    .states
                    .ensure_open(&namespace)
                    .and_then(|_| self.store.get_many(namespace, query));
                iter_to_channel(reply, iter)
            }
            ReplicaAction::DropReplica { reply } => send_reply_with(reply, self, |this| {
                this.close(namespace);
                this.store.remove_replica(&namespace)
            }),
            ReplicaAction::ExportSecretKey { reply } => {
                let res = self.states.replica(&namespace).map(|r| r.secret_key());
                send_reply(reply, res)
            }
            ReplicaAction::GetState { reply } => send_reply_with(reply, self, move |this| {
                let state = this.states.get_mut(&namespace)?;
                Ok(OpenState {
                    handles: state.handles,
                    sync: state.sync,
                    subscribers: state.replica.subscribers_count(),
                })
            }),
            ReplicaAction::HasNewsForUs { heads, reply } => {
                let res = self.store.has_news_for_us(namespace, &heads);
                send_reply(reply, res)
            }
        }
    }

    fn close(&mut self, namespace: NamespaceId) -> bool {
        let on_close_cb = |replica| self.store.close_replica(replica);
        self.states.close_with(namespace, on_close_cb)
    }

    fn close_all(&mut self) {
        let on_close_cb = |replica| self.store.close_replica(replica);
        self.states.close_all_with(on_close_cb);
    }

    fn open(&mut self, namespace: NamespaceId, opts: OpenOpts) -> Result<()> {
        let open_cb = || {
            let mut replica = self.store.open_replica(&namespace)?;
            if let Some(cb) = &self.content_status_callback {
                replica.set_content_status_callback(Arc::clone(cb));
            }
            Ok(replica)
        };
        self.states.open_with(namespace, opts, open_cb)
    }
}

struct OpenReplicas<S: store::Store>(HashMap<NamespaceId, OpenReplica<S>>);

// We need a manual impl here because the derive won't work unless we'd restrict to S: Default.
impl<S: store::Store> Default for OpenReplicas<S> {
    fn default() -> Self {
        Self(Default::default())
    }
}
impl<S: store::Store> OpenReplicas<S> {
    fn replica(&mut self, namespace: &NamespaceId) -> Result<&mut Replica<S::Instance>> {
        self.get_mut(namespace).map(|state| &mut state.replica)
    }

    fn get_mut(&mut self, namespace: &NamespaceId) -> Result<&mut OpenReplica<S>> {
        self.0.get_mut(namespace).context("replica not open")
    }

    fn replica_if_syncing(&mut self, namespace: &NamespaceId) -> Result<&mut Replica<S::Instance>> {
        let state = self.get_mut(namespace)?;
        if !state.sync {
            Err(anyhow!("sync is not enabled for replica"))
        } else {
            Ok(&mut state.replica)
        }
    }

    fn is_open(&self, namespace: &NamespaceId) -> bool {
        self.0.contains_key(namespace)
    }

    fn ensure_open(&self, namespace: &NamespaceId) -> Result<()> {
        match self.is_open(namespace) {
            true => Ok(()),
            false => Err(anyhow!("replica not open")),
        }
    }
    fn open_with(
        &mut self,
        namespace: NamespaceId,
        opts: OpenOpts,
        open_cb: impl Fn() -> Result<Replica<S::Instance>>,
    ) -> Result<()> {
        match self.0.entry(namespace) {
            hash_map::Entry::Vacant(e) => {
                let mut replica = open_cb()?;
                if let Some(sender) = opts.subscribe {
                    replica.subscribe(sender);
                }
                debug!(namespace = %namespace.fmt_short(), "open");
                let state = OpenReplica {
                    replica,
                    sync: opts.sync,
                    handles: 1,
                };
                e.insert(state);
            }
            hash_map::Entry::Occupied(mut e) => {
                let state = e.get_mut();
                state.handles += 1;
                state.sync = state.sync || opts.sync;
                if let Some(sender) = opts.subscribe {
                    state.replica.subscribe(sender);
                }
            }
        }
        Ok(())
    }
    fn close_with(
        &mut self,
        namespace: NamespaceId,
        on_close: impl Fn(Replica<S::Instance>),
    ) -> bool {
        match self.0.entry(namespace) {
            hash_map::Entry::Vacant(_e) => {
                warn!(namespace = %namespace.fmt_short(), "received close request for closed replica");
                true
            }
            hash_map::Entry::Occupied(mut e) => {
                let state = e.get_mut();
                state.handles = state.handles.wrapping_sub(1);
                if state.handles == 0 {
                    let (_, state) = e.remove_entry();
                    debug!(namespace = %namespace.fmt_short(), "close");
                    on_close(state.replica);
                    true
                } else {
                    false
                }
            }
        }
    }

    fn close_all_with(&mut self, on_close: impl Fn(Replica<S::Instance>)) {
        for (_namespace, state) in self.0.drain() {
            on_close(state.replica)
        }
    }
}

fn iter_to_channel<T: Send + 'static>(
    channel: flume::Sender<Result<T>>,
    iter: Result<impl Iterator<Item = Result<T>>>,
) -> Result<(), SendReplyError> {
    match iter {
        Err(err) => channel.send(Err(err)).map_err(send_reply_error)?,
        Ok(iter) => {
            for item in iter {
                channel.send(item).map_err(send_reply_error)?;
            }
        }
    }
    Ok(())
}

fn get_author<S: store::Store>(store: &S, id: &AuthorId) -> Result<Author> {
    store.get_author(id)?.context("author not found")
}

#[derive(Debug)]
struct SendReplyError;

fn send_reply<T>(sender: oneshot::Sender<T>, value: T) -> Result<(), SendReplyError> {
    sender.send(value).map_err(send_reply_error)
}

fn send_reply_with<T, S: store::Store>(
    sender: oneshot::Sender<Result<T>>,
    this: &mut Actor<S>,
    f: impl FnOnce(&mut Actor<S>) -> Result<T>,
) -> Result<(), SendReplyError> {
    sender.send(f(this)).map_err(send_reply_error)
}

fn send_reply_error<T>(_err: T) -> SendReplyError {
    SendReplyError
}

#[cfg(test)]
mod tests {
    use super::*;
    #[tokio::test]
    async fn open_close() -> anyhow::Result<()> {
        let store = store::memory::Store::default();
        let sync = SyncHandle::spawn(store, None, "foo".into());
        let namespace = Namespace::new(&mut rand::rngs::OsRng {});
        sync.import_namespace(namespace.clone()).await?;
        sync.open(namespace.id(), Default::default()).await?;
        let (tx, rx) = flume::bounded(10);
        sync.subscribe(namespace.id(), tx).await?;
        sync.close(namespace.id()).await?;
        assert!(rx.recv_async().await.is_err());
        Ok(())
    }
}<|MERGE_RESOLUTION|>--- conflicted
+++ resolved
@@ -15,15 +15,9 @@
 
 use crate::{
     ranger::Message,
-<<<<<<< HEAD
     store::{self, Query},
-    Author, AuthorId, ContentStatus, ContentStatusCallback, Event, Namespace, NamespaceId,
+    Author, AuthorHeads, AuthorId, ContentStatus, ContentStatusCallback, Event, Namespace, NamespaceId,
     PeerIdBytes, Replica, SignedEntry, SyncOutcome,
-=======
-    store::{self, GetFilter},
-    Author, AuthorHeads, AuthorId, ContentStatus, ContentStatusCallback, Event, Namespace,
-    NamespaceId, PeerIdBytes, Replica, SignedEntry, SyncOutcome,
->>>>>>> a916d4cb
 };
 
 #[derive(derive_more::Debug, derive_more::Display)]
@@ -360,8 +354,6 @@
         rx.await?
     }
 
-<<<<<<< HEAD
-=======
     pub async fn has_news_for_us(
         &self,
         namespace: NamespaceId,
@@ -373,8 +365,6 @@
         rx.await?
     }
 
-    // TODO: it would be great if this could be a sync method...
->>>>>>> a916d4cb
     pub async fn get_many(
         &self,
         namespace: NamespaceId,
